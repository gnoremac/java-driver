## Changelog

<<<<<<< HEAD
### 3.0.1 (in progress)

- [bug] JAVA-1132: Executing bound statement with no variables results in exception with protocol v1.
- [improvement] JAVA-1040: SimpleStatement parameters support in QueryLogger.
- [improvement] JAVA-1151: Fail fast if HdrHistogram is not in the classpath.
- [improvement] JAVA-1154: Allow individual Statement to cancel the read timeout.
- [bug] JAVA-1074: Fix documentation around default timestamp generator.
- [improvement] JAVA-1109: Document SSLOptions changes in upgrade guide.
- [improvement] JAVA-1065: Add method to create token from partition key values.
- [improvement] JAVA-1136: Enable JDK signature check in module driver-extras.
- [improvement] JAVA-866: Support tuple notation in QueryBuilder.eq/in.
- [bug] JAVA-1140: Use same connection to check for schema agreement after a DDL query.
- [improvement] JAVA-1113: Support Cassandra 3.4 LIKE operator in QueryBuilder.
- [improvement] JAVA-1086: Support Cassandra 3.2 CAST function in QueryBuilder.
- [bug] JAVA-1095: Check protocol version for custom payload before sending the query.
- [improvement] JAVA-1133: Add OSGi headers to cassandra-driver-extras.
- [bug] JAVA-1137: Incorrect string returned by DataType.asFunctionParameterString() for collections and tuples.
- [bug] JAVA-1046: (Dynamic)CompositeTypes need to be parsed as string literal, not blob.
- [improvement] JAVA-1164: Clarify documentation on Host.listenAddress and broadcastAddress.

Merged from 2.1 branch:

- [improvement] JAVA-1011: Expose PoolingOptions default values.
- [improvement] JAVA-630: Don't process DOWN events for nodes that have active connections.
- [improvement] JAVA-851: Improve UUIDs javadoc with regard to user-provided timestamps.
- [improvement] JAVA-979: Update javadoc for RegularStatement toString() and getQueryString() to indicate that consistency level and other parameters are not maintained in the query string.
- [bug] JAVA-1068: Unwrap StatementWrappers when hashing the paging state.
- [improvement] JAVA-1021: Improve error message when connect() is called with an invalid keyspace name.
- [improvement] JAVA-879: Mapper.map() accepts mapper-generated and user queries.
- [bug] JAVA-1100: Exception when connecting with shaded java driver in OSGI
- [bug] JAVA-1064: getTable create statement doesn't properly handle quotes in primary key.
- [bug] JAVA-1089: Set LWT made from BuiltStatements to non-idempotent.
- [improvement] JAVA-923: Position idempotent flag on object mapper queries.
- [bug] JAVA-1070: The Mapper should not prepare queries synchronously.
- [new feature] JAVA-982: Introduce new method ConsistencyLevel.isSerial().
- [bug] JAVA-764: Retry with the normal consistency level (not the serial one) when a write times out on the Paxos phase.
- [improvement] JAVA-852: Ignore peers with null entries during discovery.
- [bug] JAVA-1005: DowngradingConsistencyRetryPolicy does not work with EACH_QUORUM when 1 DC is down.
- [bug] JAVA-1002: Avoid deadlock when re-preparing a statement on other hosts.
- [bug] JAVA-1072: Ensure defunct connections are properly evicted from the pool.


### 3.0.0

- [bug] JAVA-1034: fix metadata parser for collections of custom types.
- [improvement] JAVA-1035: Expose host broadcast_address and listen_address if available.
- [new feature] JAVA-1037: Allow named parameters in simple statements.
- [improvement] JAVA-1033: Allow per-statement read timeout.
- [improvement] JAVA-1042: Include DSE version and workload in Host data.

Merged from 2.1 branch:

- [improvement] JAVA-1030: Log token to replica map computation times.
- [bug] JAVA-1039: Minor bugs in Event Debouncer.


### 3.0.0-rc1

- [bug] JAVA-890: fix mapper for case-sensitive UDT.


### 3.0.0-beta1

- [bug] JAVA-993: Support for "custom" types after CASSANDRA-10365.
- [bug] JAVA-999: Handle unset parameters in QueryLogger.
- [bug] JAVA-998: SchemaChangeListener not invoked for Functions or Aggregates having UDT arguments.
- [bug] JAVA-1009: use CL ONE to compute query plan when reconnecting
  control connection.
- [improvement] JAVA-1003: Change default consistency level to LOCAL_ONE (amends JAVA-926).
- [improvement] JAVA-863: Idempotence propagation in prepared statements.
- [improvement] JAVA-996: Make CodecRegistry available to ProtocolDecoder.
- [bug] JAVA-819: Driver shouldn't retry on client timeout if statement is not idempotent.
- [improvement] JAVA-1007: Make SimpleStatement and QueryBuilder "detached" again.

Merged from 2.1 branch:

- [improvement] JAVA-989: Include keyspace name when invalid replication found when generating token map.
- [improvement] JAVA-664: Reduce heap consumption for TokenMap.
- [bug] JAVA-994: Don't call on(Up|Down|Add|Remove) methods if Cluster is closed/closing.


### 3.0.0-alpha5

- [improvement] JAVA-958: Make TableOrView.Order visible.
- [improvement] JAVA-968: Update metrics to the latest version.
- [improvement] JAVA-965: Improve error handling for when a non-type 1 UUID is given to bind() on a timeuuid column.
- [improvement] JAVA-885: Pass the authenticator name from the server to the auth provider.
- [improvement] JAVA-961: Raise an exception when an older version of guava (<16.01) is found.
- [bug] JAVA-972: TypeCodec.parse() implementations should be case insensitive when checking for keyword NULL.
- [bug] JAVA-971: Make type codecs invariant.
- [bug] JAVA-986: Update documentation links to reference 3.0.
- [improvement] JAVA-841: Refactor SSLOptions API.
- [improvement] JAVA-948: Don't limit cipher suites by default.
- [improvement] JAVA-917: Document SSL configuration.
- [improvement] JAVA-936: Adapt schema metadata parsing logic to new storage format of CQL types in C* 3.0.
- [new feature] JAVA-846: Provide custom codecs library as an extra module.
- [new feature] JAVA-742: Codec Support for JSON.
- [new feature] JAVA-606: Codec support for Java 8.
- [new feature] JAVA-565: Codec support for Java arrays.
- [new feature] JAVA-605: Codec support for Java enums.
- [bug] JAVA-884: Fix UDT mapper to process fields in the correct order.

Merged from 2.1 branch:

- [bug] JAVA-854: avoid early return in Cluster.init when a node doesn't support the protocol version.
- [bug] JAVA-978: Fix quoting issue that caused Mapper.getTableMetadata() to return null.
- [improvement] JAVA-920: Downgrade "error creating pool" message to WARN.
- [bug] JAVA-954: Don't trigger reconnection before initialization complete.
- [improvement] JAVA-914: Avoid rejected tasks at shutdown.
- [improvement] JAVA-921: Add SimpleStatement.getValuesCount().
- [bug] JAVA-901: Move call to connection.release() out of cancelHandler.
- [bug] JAVA-960: Avoid race in control connection shutdown.
- [bug] JAVA-656: Fix NPE in ControlConnection.updateLocationInfo.
- [bug] JAVA-966: Count uninitialized connections in conviction policy.
- [improvement] JAVA-917: Document SSL configuration.
- [improvement] JAVA-652: Add DCAwareRoundRobinPolicy builder.
- [improvement] JAVA-808: Add generic filtering policy that can be used to exclude specific DCs.
- [bug] JAVA-988: Metadata.handleId should handle escaped double quotes.
- [bug] JAVA-983: QueryBuilder cannot handle collections containing function calls.


### 3.0.0-alpha4

- [improvement] JAVA-926: Change default consistency level to LOCAL_QUORUM.
- [bug] JAVA-942: Fix implementation of UserType.hashCode().
- [improvement] JAVA-877: Don't delay UP/ADDED notifications if protocol version = V4.
- [improvement] JAVA-938: Parse 'extensions' column in table metadata.
- [bug] JAVA-900: Fix Configuration builder to allow disabled metrics.
- [new feature] JAVA-902: Prepare API for async query trace.
- [new feature] JAVA-930: Add BoundStatement#unset.
- [bug] JAVA-946: Make table metadata options class visible.
- [bug] JAVA-939: Add crcCheckChance to TableOptionsMetadata#equals/hashCode.
- [bug] JAVA-922: Make TypeCodec return mutable collections.
- [improvement] JAVA-932: Limit visibility of codec internals.
- [improvement] JAVA-934: Warn if a custom codec collides with an existing one.
- [improvement] JAVA-940: Allow typed getters/setters to target any CQL type.
- [bug] JAVA-950: Fix Cluster.connect with a case-sensitive keyspace.
- [bug] JAVA-953: Fix MaterializedViewMetadata when base table name is case sensitive.


### 3.0.0-alpha3

- [new feature] JAVA-571: Support new system tables in C* 3.0.
- [improvement] JAVA-919: Move crc_check_chance out of compressions options.

Merged from 2.0 branch:

- [improvement] JAVA-718: Log streamid at the trace level on sending request and receiving response.
- [bug] JAVA-796: Fix SpeculativeExecutionPolicy.init() and close() are never called.
- [improvement] JAVA-710: Suppress unnecessary warning at shutdown.
- [improvement] #340: Allow DNS name with multiple A-records as contact point.
- [bug] JAVA-794: Allow tracing across multiple result pages.
- [bug] JAVA-737: DowngradingConsistencyRetryPolicy ignores write timeouts.
- [bug] JAVA-736: Forbid bind marker in QueryBuilder add/append/prepend.
- [bug] JAVA-712: Prevent QueryBuilder.quote() from applying duplicate double quotes.
- [bug] JAVA-688: Prevent QueryBuilder from trying to serialize raw string.
- [bug] JAVA-679: Support bind marker in QueryBuilder DELETE's list index.
- [improvement] JAVA-475: Improve QueryBuilder API for SELECT DISTINCT.
- [improvement] JAVA-225: Create values() function for Insert builder using List.
- [improvement] JAVA-702: Warn when ReplicationStrategy encounters invalid
  replication factors.
- [improvement] JAVA-662: Add PoolingOptions method to set both core and max
  connections.
- [improvement] JAVA-766: Do not include epoll JAR in binary distribution.
- [improvement] JAVA-726: Optimize internal copies of Request objects.
- [bug] JAVA-815: Preserve tracing across retries.
- [improvement] JAVA-709: New RetryDecision.tryNextHost().
- [bug] JAVA-733: Handle function calls and raw strings as non-idempotent in QueryBuilder.
- [improvement] JAVA-765: Provide API to retrieve values of a Parameterized SimpleStatement.
- [improvement] JAVA-827: implement UPDATE .. IF EXISTS in QueryBuilder.
- [improvement] JAVA-618: Randomize contact points list to prevent hotspots.
- [improvement] JAVA-720: Surface the coordinator used on query failure.
- [bug] JAVA-792: Handle contact points removed during init.
- [improvement] JAVA-719: Allow PlainTextAuthProvider to change its credentials at runtime.
- [new feature] JAVA-151: Make it possible to register for SchemaChange Events.
- [improvement] JAVA-861: Downgrade "Asked to rebuild table" log from ERROR to INFO level.
- [improvement] JAVA-797: Provide an option to prepare statements only on one node.
- [improvement] JAVA-658: Provide an option to not re-prepare all statements in onUp.
- [improvement] JAVA-853: Customizable creation of netty timer.
- [bug] JAVA-859: Avoid quadratic ring processing with invalid replication factors.
- [improvement] JAVA-657: Debounce control connection queries.
- [bug] JAVA-784: LoadBalancingPolicy.distance() called before init().
- [new feature] JAVA-828: Make driver-side metadata optional.
- [improvement] JAVA-544: Allow hosts to remain partially up.
- [improvement] JAVA-821, JAVA-822: Remove internal blocking calls and expose async session
  creation.
- [improvement] JAVA-725: Use parallel calls when re-preparing statement on other
  hosts.
- [bug] JAVA-629: Don't use connection timeout for unrelated internal queries.
- [bug] JAVA-892: Fix NPE in speculative executions when metrics disabled.


### 3.0.0-alpha2

- [new feature] JAVA-875, JAVA-882: Move secondary index metadata out of column definitions.

Merged from 2.2 branch:

- [bug] JAVA-847: Propagate CodecRegistry to nested UDTs.
- [improvement] JAVA-848: Ability to store a default, shareable CodecRegistry
  instance.
- [bug] JAVA-880: Treat empty ByteBuffers as empty values in TupleCodec and
  UDTCodec.


### 3.0.0-alpha1

- [new feature] JAVA-876: Support new system tables in C* 3.0.0-alpha1.

Merged from 2.2 branch:

- [improvement] JAVA-810: Rename DateWithoutTime to LocalDate.
- [bug] JAVA-816: DateCodec does not format values correctly.
- [bug] JAVA-817: TimeCodec does not format values correctly.
- [bug] JAVA-818: TypeCodec.getDataTypeFor() does not handle LocalDate instances.
- [improvement] JAVA-836: Make ResultSet#fetchMoreResult return a
  ListenableFuture<ResultSet>.
- [improvement] JAVA-843: Disable frozen checks in mapper.
- [improvement] JAVA-721: Allow user to register custom type codecs.
- [improvement] JAVA-722: Support custom type codecs in mapper.


### 2.2.0-rc3

- [bug] JAVA-847: Propagate CodecRegistry to nested UDTs.
- [improvement] JAVA-848: Ability to store a default, shareable CodecRegistry
  instance.
- [bug] JAVA-880: Treat empty ByteBuffers as empty values in TupleCodec and
  UDTCodec.


### 2.2.0-rc2

- [improvement] JAVA-810: Rename DateWithoutTime to LocalDate.
- [bug] JAVA-816: DateCodec does not format values correctly.
- [bug] JAVA-817: TimeCodec does not format values correctly.
- [bug] JAVA-818: TypeCodec.getDataTypeFor() does not handle LocalDate instances.
- [improvement] JAVA-836: Make ResultSet#fetchMoreResult return a
  ListenableFuture<ResultSet>.
- [improvement] JAVA-843: Disable frozen checks in mapper.
- [improvement] JAVA-721: Allow user to register custom type codecs.
- [improvement] JAVA-722: Support custom type codecs in mapper.

Merged from 2.1 branch:

- [bug] JAVA-834: Special case check for 'null' string in index_options column.
- [improvement] JAVA-835: Allow accessor methods with less parameters in case
  named bind markers are repeated.
- [improvement] JAVA-475: Improve QueryBuilder API for SELECT DISTINCT.
- [improvement] JAVA-715: Make NativeColumnType a top-level class.
- [improvement] JAVA-700: Expose ProtocolVersion#toInt.
- [bug] JAVA-542: Handle void return types in accessors.
- [improvement] JAVA-225: Create values() function for Insert builder using List.
- [improvement] JAVA-713: HashMap throws an OOM Exception when logging level is set to TRACE.
- [bug] JAVA-679: Support bind marker in QueryBuilder DELETE's list index.
- [improvement] JAVA-732: Expose KEYS and FULL indexing options in IndexMetadata.
- [improvement] JAVA-589: Allow @Enumerated in Accessor method parameters.
- [improvement] JAVA-554: Allow access to table metadata from Mapper.
- [improvement] JAVA-661: Provide a way to map computed fields.
- [improvement] JAVA-824: Ignore missing columns in mapper.
- [bug] JAVA-724: Preserve default timestamp for retries and speculative executions.
- [improvement] JAVA-738: Use same pool implementation for protocol v2 and v3.
- [improvement] JAVA-677: Support CONTAINS / CONTAINS KEY in QueryBuilder.
- [improvement] JAVA-477/JAVA-540: Add USING options in mapper for delete and save
  operations.
- [improvement] JAVA-473: Add mapper option to configure whether to save null fields.

Merged from 2.0 branch:

- [bug] JAVA-737: DowngradingConsistencyRetryPolicy ignores write timeouts.
- [bug] JAVA-736: Forbid bind marker in QueryBuilder add/append/prepend.
- [bug] JAVA-712: Prevent QueryBuilder.quote() from applying duplicate double quotes.
- [bug] JAVA-688: Prevent QueryBuilder from trying to serialize raw string.
- [bug] JAVA-679: Support bind marker in QueryBuilder DELETE's list index.
- [improvement] JAVA-475: Improve QueryBuilder API for SELECT DISTINCT.
- [improvement] JAVA-225: Create values() function for Insert builder using List.
- [improvement] JAVA-702: Warn when ReplicationStrategy encounters invalid
  replication factors.
- [improvement] JAVA-662: Add PoolingOptions method to set both core and max
  connections.
- [improvement] JAVA-766: Do not include epoll JAR in binary distribution.
- [improvement] JAVA-726: Optimize internal copies of Request objects.
- [bug] JAVA-815: Preserve tracing across retries.
- [improvement] JAVA-709: New RetryDecision.tryNextHost().
- [bug] JAVA-733: Handle function calls and raw strings as non-idempotent in QueryBuilder.


### 2.2.0-rc1

- [new feature] JAVA-783: Protocol V4 enum support.
- [new feature] JAVA-776: Use PK columns in protocol v4 PREPARED response.
- [new feature] JAVA-777: Distinguish NULL and UNSET values.
- [new feature] JAVA-779: Add k/v payload for 3rd party usage.
- [new feature] JAVA-780: Expose server-side warnings on ExecutionInfo.
- [new feature] JAVA-749: Expose new read/write failure exceptions.
- [new feature] JAVA-747: Expose function and aggregate metadata.
- [new feature] JAVA-778: Add new client exception for CQL function failure.
- [improvement] JAVA-700: Expose ProtocolVersion#toInt.
- [new feature] JAVA-404: Support new C* 2.2 CQL date and time types.

Merged from 2.1 branch:

- [improvement] JAVA-782: Unify "Target" enum for schema elements.
=======
### 2.1.10.1

- [bug] JAVA-1152: Fix NPE at ControlConnection.refreshNodeListAndTokenMap().
- [bug] JAVA-1156: Fix NPE at TableMetadata.equals().
>>>>>>> 77dcf917


### 2.1.10

- [bug] JAVA-988: Metadata.handleId should handle escaped double quotes.
- [bug] JAVA-983: QueryBuilder cannot handle collections containing function calls.
- [improvement] JAVA-863: Idempotence propagation in PreparedStatements.
- [bug] JAVA-937: TypeCodec static initializers not always correctly executed.
- [improvement] JAVA-989: Include keyspace name when invalid replication found when generating token map.
- [improvement] JAVA-664: Reduce heap consumption for TokenMap.
- [improvement] JAVA-1030: Log token to replica map computation times.
- [bug] JAVA-1039: Minor bugs in Event Debouncer.
- [improvement] JAVA-843: Disable frozen checks in mapper.
- [improvement] JAVA-833: Improve message when a nested type can't be serialized.
- [improvement] JAVA-1011: Expose PoolingOptions default values.
- [improvement] JAVA-630: Don't process DOWN events for nodes that have active connections.
- [improvement] JAVA-851: Improve UUIDs javadoc with regard to user-provided timestamps.
- [improvement] JAVA-979: Update javadoc for RegularStatement toString() and getQueryString() to indicate that consistency level and other parameters are not maintained in the query string.
- [improvement] JAVA-1038: Fetch node info by rpc_address if its broadcast_address is not in system.peers.
- [improvement] JAVA-974: Validate accessor parameter types against bound statement.
- [bug] JAVA-1068: Unwrap StatementWrappers when hashing the paging state.
- [bug] JAVA-831: Mapper can't load an entity where the PK is a UDT.
- [improvement] JAVA-1021: Improve error message when connect() is called with an invalid keyspace name.
- [improvement] JAVA-879: Mapper.map() accepts mapper-generated and user queries.
- [bug] JAVA-1100: Exception when connecting with shaded java driver in OSGI
- [bug] JAVA-819: Expose more errors in RetryPolicy + provide idempotent-aware wrapper.
- [improvement] JAVA-1040: SimpleStatement parameters support in QueryLogger.
- [bug] JAVA-1064: getTable create statement doesn't properly handle quotes in primary key.
- [improvement] JAVA-888: Add cluster-wide percentile tracker.
- [improvement] JAVA-963: Automatically register PercentileTracker from components that use it.
- [bug] JAVA-1089: Set LWT made from BuiltStatements to non-idempotent.
- [improvement] JAVA-923: Position idempotent flag on object mapper queries.
- [new feature] JAVA-1019: SchemaBuilder support for CREATE/ALTER/DROP KEYSPACE.
- [bug] JAVA-1070: The Mapper should not prepare queries synchronously.
- [new feature] JAVA-982: Introduce new method ConsistencyLevel.isSerial().
- [bug] JAVA-764: Retry with the normal consistency level (not the serial one) when a write times out on the Paxos phase.
- [bug] JAVA-727: Allow monotonic timestamp generators to drift in the future + use microsecond precision when possible.
- [improvement] JAVA-444: Add Java process information to UUIDs.makeNode() hash.
- [improvement] JAVA-977: Preserve original cause when BuiltStatement value can't be serialized.
- [bug] JAVA-1094: Backport TypeCodec parse and format fixes from 3.0.
- [improvement] JAVA-852: Ignore peers with null entries during discovery.
- [bug] JAVA-1132: Executing bound statement with no variables results in exception with protocol v1.
- [bug] JAVA-1005: DowngradingConsistencyRetryPolicy does not work with EACH_QUORUM when 1 DC is down.
- [bug] JAVA-1002: Avoid deadlock when re-preparing a statement on other hosts.

Merged from 2.0 branch:

- [bug] JAVA-994: Don't call on(Up|Down|Add|Remove) methods if Cluster is closed/closing.
- [improvement] JAVA-805: Document that metrics are null until Cluster is initialized.
- [bug] JAVA-1072: Ensure defunct connections are properly evicted from the pool.


### 2.1.9

- [bug] JAVA-942: Fix implementation of UserType.hashCode().
- [bug] JAVA-854: avoid early return in Cluster.init when a node doesn't support the protocol version.
- [bug] JAVA-978: Fix quoting issue that caused Mapper.getTableMetadata() to return null.

Merged from 2.0 branch:

- [bug] JAVA-950: Fix Cluster.connect with a case-sensitive keyspace.
- [improvement] JAVA-920: Downgrade "error creating pool" message to WARN.
- [bug] JAVA-954: Don't trigger reconnection before initialization complete.
- [improvement] JAVA-914: Avoid rejected tasks at shutdown.
- [improvement] JAVA-921: Add SimpleStatement.getValuesCount().
- [bug] JAVA-901: Move call to connection.release() out of cancelHandler.
- [bug] JAVA-960: Avoid race in control connection shutdown.
- [bug] JAVA-656: Fix NPE in ControlConnection.updateLocationInfo.
- [bug] JAVA-966: Count uninitialized connections in conviction policy.
- [improvement] JAVA-917: Document SSL configuration.
- [improvement] JAVA-652: Add DCAwareRoundRobinPolicy builder.
- [improvement] JAVA-808: Add generic filtering policy that can be used to exclude specific DCs.


### 2.1.8

Merged from 2.0 branch:

- [improvement] JAVA-718: Log streamid at the trace level on sending request and receiving response.

- [bug] JAVA-796: Fix SpeculativeExecutionPolicy.init() and close() are never called.
- [improvement] JAVA-710: Suppress unnecessary warning at shutdown.
- [improvement] #340: Allow DNS name with multiple A-records as contact point.
- [bug] JAVA-794: Allow tracing across multiple result pages.
- [bug] JAVA-737: DowngradingConsistencyRetryPolicy ignores write timeouts.
- [bug] JAVA-736: Forbid bind marker in QueryBuilder add/append/prepend.
- [bug] JAVA-712: Prevent QueryBuilder.quote() from applying duplicate double quotes.
- [bug] JAVA-688: Prevent QueryBuilder from trying to serialize raw string.
- [bug] JAVA-679: Support bind marker in QueryBuilder DELETE's list index.
- [improvement] JAVA-475: Improve QueryBuilder API for SELECT DISTINCT.
- [improvement] JAVA-225: Create values() function for Insert builder using List.
- [improvement] JAVA-702: Warn when ReplicationStrategy encounters invalid
  replication factors.
- [improvement] JAVA-662: Add PoolingOptions method to set both core and max
  connections.
- [improvement] JAVA-766: Do not include epoll JAR in binary distribution.
- [improvement] JAVA-726: Optimize internal copies of Request objects.
- [bug] JAVA-815: Preserve tracing across retries.
- [improvement] JAVA-709: New RetryDecision.tryNextHost().
- [bug] JAVA-733: Handle function calls and raw strings as non-idempotent in QueryBuilder.
- [improvement] JAVA-765: Provide API to retrieve values of a Parameterized SimpleStatement.
- [improvement] JAVA-827: implement UPDATE .. IF EXISTS in QueryBuilder.
- [improvement] JAVA-618: Randomize contact points list to prevent hotspots.
- [improvement] JAVA-720: Surface the coordinator used on query failure.
- [bug] JAVA-792: Handle contact points removed during init.
- [improvement] JAVA-719: Allow PlainTextAuthProvider to change its credentials at runtime.
- [new feature] JAVA-151: Make it possible to register for SchemaChange Events.
- [improvement] JAVA-861: Downgrade "Asked to rebuild table" log from ERROR to INFO level.
- [improvement] JAVA-797: Provide an option to prepare statements only on one node.
- [improvement] JAVA-658: Provide an option to not re-prepare all statements in onUp.
- [improvement] JAVA-853: Customizable creation of netty timer.
- [bug] JAVA-859: Avoid quadratic ring processing with invalid replication factors.
- [improvement] JAVA-657: Debounce control connection queries.
- [bug] JAVA-784: LoadBalancingPolicy.distance() called before init().
- [new feature] JAVA-828: Make driver-side metadata optional.
- [improvement] JAVA-544: Allow hosts to remain partially up.
- [improvement] JAVA-821, JAVA-822: Remove internal blocking calls and expose async session
  creation.
- [improvement] JAVA-725: Use parallel calls when re-preparing statement on other
  hosts.
- [bug] JAVA-629: Don't use connection timeout for unrelated internal queries.
- [bug] JAVA-892: Fix NPE in speculative executions when metrics disabled.


### 2.1.7.1

- [bug] JAVA-834: Special case check for 'null' string in index_options column.
- [improvement] JAVA-835: Allow accessor methods with less parameters in case
  named bind markers are repeated.


### 2.1.7

- [improvement] JAVA-475: Improve QueryBuilder API for SELECT DISTINCT.
- [improvement] JAVA-715: Make NativeColumnType a top-level class.
- [improvement] JAVA-782: Unify "Target" enum for schema elements.
- [improvement] JAVA-700: Expose ProtocolVersion#toInt.
- [bug] JAVA-542: Handle void return types in accessors.
- [improvement] JAVA-225: Create values() function for Insert builder using List.
- [improvement] JAVA-713: HashMap throws an OOM Exception when logging level is set to TRACE.
- [bug] JAVA-679: Support bind marker in QueryBuilder DELETE's list index.
- [improvement] JAVA-732: Expose KEYS and FULL indexing options in IndexMetadata.
- [improvement] JAVA-589: Allow @Enumerated in Accessor method parameters.
- [improvement] JAVA-554: Allow access to table metadata from Mapper.
- [improvement] JAVA-661: Provide a way to map computed fields.
- [improvement] JAVA-824: Ignore missing columns in mapper.
- [bug] JAVA-724: Preserve default timestamp for retries and speculative executions.
- [improvement] JAVA-738: Use same pool implementation for protocol v2 and v3.
- [improvement] JAVA-677: Support CONTAINS / CONTAINS KEY in QueryBuilder.
- [improvement] JAVA-477/JAVA-540: Add USING options in mapper for delete and save
  operations.
- [improvement] JAVA-473: Add mapper option to configure whether to save null fields.

Merged from 2.0 branch:

- [bug] JAVA-737: DowngradingConsistencyRetryPolicy ignores write timeouts.
- [bug] JAVA-736: Forbid bind marker in QueryBuilder add/append/prepend.
- [bug] JAVA-712: Prevent QueryBuilder.quote() from applying duplicate double quotes.
- [bug] JAVA-688: Prevent QueryBuilder from trying to serialize raw string.
- [bug] JAVA-679: Support bind marker in QueryBuilder DELETE's list index.
- [improvement] JAVA-475: Improve QueryBuilder API for SELECT DISTINCT.
- [improvement] JAVA-225: Create values() function for Insert builder using List.
- [improvement] JAVA-702: Warn when ReplicationStrategy encounters invalid
  replication factors.
- [improvement] JAVA-662: Add PoolingOptions method to set both core and max
  connections.
- [improvement] JAVA-766: Do not include epoll JAR in binary distribution.
- [improvement] JAVA-726: Optimize internal copies of Request objects.
- [bug] JAVA-815: Preserve tracing across retries.
- [improvement] JAVA-709: New RetryDecision.tryNextHost().
- [bug] JAVA-733: Handle function calls and raw strings as non-idempotent in QueryBuilder.


### 2.1.6

Merged from 2.0 branch:

- [new feature] JAVA-584: Add getObject to BoundStatement and Row.
- [improvement] JAVA-419: Improve connection pool resizing algorithm.
- [bug] JAVA-599: Fix race condition between pool expansion and shutdown.
- [improvement] JAVA-622: Upgrade Netty to 4.0.27.
- [improvement] JAVA-562: Coalesce frames before flushing them to the connection.
- [improvement] JAVA-583: Rename threads to indicate that they are for the driver.
- [new feature] JAVA-550: Expose paging state.
- [new feature] JAVA-646: Slow Query Logger.
- [improvement] JAVA-698: Exclude some errors from measurements in LatencyAwarePolicy.
- [bug] JAVA-641: Fix issue when executing a PreparedStatement from another cluster.
- [improvement] JAVA-534: Log keyspace xxx does not exist at WARN level.
- [improvement] JAVA-619: Allow Cluster subclasses to delegate to another instance.
- [new feature] JAVA-669: Expose an API to check for schema agreement after a
  schema-altering statement.
- [improvement] JAVA-692: Make connection and pool creation fully async.
- [improvement] JAVA-505: Optimize connection use after reconnection.
- [improvement] JAVA-617: Remove "suspected" mechanism.
- [improvement] reverts JAVA-425: Don't mark connection defunct on client timeout.
- [new feature] JAVA-561: Speculative query executions.
- [bug] JAVA-666: Release connection before completing the ResultSetFuture.
- [new feature BETA] JAVA-723: Percentile-based variant of query logger and speculative
  executions.
- [bug] JAVA-734: Fix buffer leaks when compression is enabled.
- [improvement] JAVA-756: Use Netty's pooled ByteBufAllocator by default.
- [improvement] JAVA-759: Expose "unsafe" paging state API.
- [bug] JAVA-768: Prevent race during pool initialization.


### 2.1.5

- [bug] JAVA-575: Authorize Null parameter in Accessor method.
- [improvement] JAVA-570: Support C* 2.1.3's nested collections.
- [bug] JAVA-612: Fix checks on mapped collection types.
- [bug] JAVA-672: Fix QueryBuilder.putAll() when the collection contains UDTs.

Merged from 2.0 branch:

- [new feature] JAVA-518: Add AddressTranslater for EC2 multi-region deployment.
- [improvement] JAVA-533: Add connection heartbeat.
- [improvement] JAVA-568: Reduce level of logs on missing rpc_address.
- [improvement] JAVA-312, JAVA-681: Expose node token and range information.
- [bug] JAVA-595: Fix cluster name mismatch check at startup.
- [bug] JAVA-620: Fix guava dependency when using OSGI.
- [bug] JAVA-678: Fix handling of DROP events when ks name is case-sensitive.
- [improvement] JAVA-631: Use List<?> instead of List<Object> in QueryBuilder API.
- [improvement] JAVA-654: Exclude Netty POM from META-INF in shaded JAR.
- [bug] JAVA-655: Quote single quotes contained in table comments in asCQLQuery method.
- [bug] JAVA-684: Empty TokenRange returned in a one token cluster.
- [improvement] JAVA-687: Expose TokenRange#contains.
- [bug] JAVA-614: Prevent race between cancellation and query completion.
- [bug] JAVA-632: Prevent cancel and timeout from cancelling unrelated ResponseHandler if
  streamId was already released and reused.
- [bug] JAVA-642: Fix issue when newly opened pool fails before we could mark the node UP.
- [bug] JAVA-613: Fix unwanted LBP notifications when a contact host is down.
- [bug] JAVA-651: Fix edge cases where a connection was released twice.
- [bug] JAVA-653: Fix edge cases in query cancellation.


### 2.1.4

Merged from 2.0 branch:

- [improvement] JAVA-538: Shade Netty dependency.
- [improvement] JAVA-543: Target schema refreshes more precisely.
- [bug] JAVA-546: Don't check rpc_address for control host.
- [improvement] JAVA-409: Improve message of NoHostAvailableException.
- [bug] JAVA-556: Rework connection reaper to avoid deadlock.
- [bug] JAVA-557: Avoid deadlock when multiple connections to the same host get write
  errors.
- [improvement] JAVA-504: Make shuffle=true the default for TokenAwarePolicy.
- [bug] JAVA-577: Fix bug when SUSPECT reconnection succeeds, but one of the pooled
  connections fails while bringing the node back up.
- [bug] JAVA-419: JAVA-587: Prevent faulty control connection from ignoring reconnecting hosts.
- temporarily revert "Add idle timeout to the connection pool".
- [bug] JAVA-593: Ensure updateCreatedPools does not add pools for suspected hosts.
- [bug] JAVA-594: Ensure state change notifications for a given host are handled serially.
- [bug] JAVA-597: Ensure control connection reconnects when control host is removed.


### 2.1.3

- [bug] JAVA-510: Ignore static fields in mapper.
- [bug] JAVA-509: Fix UDT parsing at init when using the default protocol version.
- [bug] JAVA-495: Fix toString, equals and hashCode on accessor proxies.
- [bug] JAVA-528: Allow empty name on Column and Field annotations.

Merged from 2.0 branch:

- [bug] JAVA-497: Ensure control connection does not trigger concurrent reconnects.
- [improvement] JAVA-472: Keep trying to reconnect on authentication errors.
- [improvement] JAVA-463: Expose close method on load balancing policy.
- [improvement] JAVA-459: Allow load balancing policy to trigger refresh for a single host.
- [bug] JAVA-493: Expose an API to cancel reconnection attempts.
- [bug] JAVA-503: Fix NPE when a connection fails during pool construction.
- [improvement] JAVA-423: Log datacenter name in DCAware policy's init when it is explicitly provided.
- [improvement] JAVA-504: Shuffle the replicas in TokenAwarePolicy.newQueryPlan.
- [improvement] JAVA-507: Make schema agreement wait tuneable.
- [improvement] JAVA-494: Document how to inject the driver metrics into another registry.
- [improvement] JAVA-419: Add idle timeout to the connection pool.
- [bug] JAVA-516: LatencyAwarePolicy does not shutdown executor on invocation of close.
- [improvement] JAVA-451: Throw an exception when DCAwareRoundRobinPolicy is built with
  an explicit but null or empty local datacenter.
- [bug] JAVA-511: Fix check for local contact points in DCAware policy's init.
- [improvement] JAVA-457: Make timeout on saturated pool customizable.
- [improvement] JAVA-521: Downgrade Guava to 14.0.1.
- [bug] JAVA-526: Fix token awareness for case-sensitive keyspaces and tables.
- [bug] JAVA-515: Check maximum number of values passed to SimpleStatement.
- [improvement] JAVA-532: Expose the driver version through the API.
- [improvement] JAVA-522: Optimize session initialization when some hosts are not
  responsive.


### 2.1.2

- [improvement] JAVA-361, JAVA-364, JAVA-467: Support for native protocol v3.
- [bug] JAVA-454: Fix UDT fields of type inet in QueryBuilder.
- [bug] JAVA-455: Exclude transient fields from Frozen checks.
- [bug] JAVA-453: Fix handling of null collections in mapper.
- [improvement] JAVA-452: Make implicit column names case-insensitive in mapper.
- [bug] JAVA-433: Fix named bind markers in QueryBuilder.
- [bug] JAVA-458: Fix handling of BigInteger in object mapper.
- [bug] JAVA-465: Ignore synthetic fields in mapper.
- [improvement] JAVA-451: Throw an exception when DCAwareRoundRobinPolicy is built with
  an explicit but null or empty local datacenter.
- [improvement] JAVA-469: Add backwards-compatible DataType.serialize methods.
- [bug] JAVA-487: Handle null enum fields in object mapper.
- [bug] JAVA-499: Handle null UDT fields in object mapper.

Merged from 2.0 branch:

- [bug] JAVA-449: Handle null pool in PooledConnection.release.
- [improvement] JAVA-425: Defunct connection on request timeout.
- [improvement] JAVA-426: Try next host when we get a SERVER_ERROR.
- [bug] JAVA-449, JAVA-460, JAVA-471: Handle race between query timeout and completion.
- [bug] JAVA-496: Fix DCAwareRoundRobinPolicy datacenter auto-discovery.


### 2.1.1

- [new] JAVA-441: Support for new "frozen" keyword.

Merged from 2.0 branch:

- [bug] JAVA-397: Check cluster name when connecting to a new node.
- [bug] JAVA-326: Add missing CAS delete support in QueryBuilder.
- [bug] JAVA-363: Add collection and data length checks during serialization.
- [improvement] JAVA-329: Surface number of retries in metrics.
- [bug] JAVA-428: Do not use a host when no rpc_address found for it.
- [improvement] JAVA-358: Add ResultSet.wasApplied() for conditional queries.
- [bug] JAVA-349: Fix negative HostConnectionPool open count.
- [improvement] JAVA-436: Log more connection details at trace and debug levels.
- [bug] JAVA-445: Fix cluster shutdown.


### 2.1.0

- [bug] JAVA-408: ClusteringColumn annotation not working with specified ordering.
- [improvement] JAVA-410: Fail BoundStatement if null values are not set explicitly.
- [bug] JAVA-416: Handle UDT and tuples in BuiltStatement.toString.

Merged from 2.0 branch:

- [bug] JAVA-407: Release connections on ResultSetFuture#cancel.
- [bug] JAVA-393: Fix handling of SimpleStatement with values in query builder
  batches.
- [bug] JAVA-417: Ensure pool is properly closed in onDown.
- [bug] JAVA-415: Fix tokenMap initialization at startup.
- [bug] JAVA-418: Avoid deadlock on close.


### 2.1.0-rc1

Merged from 2.0 branch:

- [bug] JAVA-394: Ensure defunct connections are completely closed.
- [bug] JAVA-342, JAVA-390: Fix memory and resource leak on closed Sessions.


### 2.1.0-beta1

- [new] Support for User Defined Types and tuples
- [new] Simple object mapper

Merged from 2.0 branch: everything up to 2.0.3 (included), and the following.

- [improvement] JAVA-204: Better handling of dead connections.
- [bug] JAVA-373: Fix potential NPE in ControlConnection.
- [bug] JAVA-291: Throws NPE when passed null for a contact point.
- [bug] JAVA-315: Avoid LoadBalancingPolicy onDown+onUp at startup.
- [bug] JAVA-343: Avoid classloader leak in Tomcat.
- [bug] JAVA-387: Avoid deadlock in onAdd/onUp.
- [bug] JAVA-377, JAVA-391: Make metadata parsing more lenient.


### 2.0.13 (in progress)

- [bug] JAVA-994: Don't call on(Up|Down|Add|Remove) methods if Cluster is closed/closing.
- [improvement] JAVA-805: Document that metrics are null until Cluster is initialized.
- [bug] JAVA-1072: Ensure defunct connections are properly evicted from the pool.

### 2.0.12

- [bug] JAVA-950: Fix Cluster.connect with a case-sensitive keyspace.
- [improvement] JAVA-920: Downgrade "error creating pool" message to WARN.
- [bug] JAVA-954: Don't trigger reconnection before initialization complete.
- [improvement] JAVA-914: Avoid rejected tasks at shutdown.
- [improvement] JAVA-921: Add SimpleStatement.getValuesCount().
- [bug] JAVA-901: Move call to connection.release() out of cancelHandler.
- [bug] JAVA-960: Avoid race in control connection shutdown.
- [bug] JAVA-656: Fix NPE in ControlConnection.updateLocationInfo.
- [bug] JAVA-966: Count uninitialized connections in conviction policy.
- [improvement] JAVA-917: Document SSL configuration.
- [improvement] JAVA-652: Add DCAwareRoundRobinPolicy builder.
- [improvement] JAVA-808: Add generic filtering policy that can be used to exclude specific DCs.


### 2.0.11

- [improvement] JAVA-718: Log streamid at the trace level on sending request and receiving response.
- [bug] JAVA-796: Fix SpeculativeExecutionPolicy.init() and close() are never called.
- [improvement] JAVA-710: Suppress unnecessary warning at shutdown.
- [improvement] #340: Allow DNS name with multiple A-records as contact point.
- [bug] JAVA-794: Allow tracing across multiple result pages.
- [bug] JAVA-737: DowngradingConsistencyRetryPolicy ignores write timeouts.
- [bug] JAVA-736: Forbid bind marker in QueryBuilder add/append/prepend.
- [bug] JAVA-712: Prevent QueryBuilder.quote() from applying duplicate double quotes.
- [bug] JAVA-688: Prevent QueryBuilder from trying to serialize raw string.
- [bug] JAVA-679: Support bind marker in QueryBuilder DELETE's list index.
- [improvement] JAVA-475: Improve QueryBuilder API for SELECT DISTINCT.
- [improvement] JAVA-225: Create values() function for Insert builder using List.
- [improvement] JAVA-702: Warn when ReplicationStrategy encounters invalid
  replication factors.
- [improvement] JAVA-662: Add PoolingOptions method to set both core and max
  connections.
- [improvement] JAVA-766: Do not include epoll JAR in binary distribution.
- [improvement] JAVA-726: Optimize internal copies of Request objects.
- [bug] JAVA-815: Preserve tracing across retries.
- [improvement] JAVA-709: New RetryDecision.tryNextHost().
- [bug] JAVA-733: Handle function calls and raw strings as non-idempotent in QueryBuilder.
- [improvement] JAVA-765: Provide API to retrieve values of a Parameterized SimpleStatement.
- [improvement] JAVA-827: implement UPDATE .. IF EXISTS in QueryBuilder.
- [improvement] JAVA-618: Randomize contact points list to prevent hotspots.
- [improvement] JAVA-720: Surface the coordinator used on query failure.
- [bug] JAVA-792: Handle contact points removed during init.
- [improvement] JAVA-719: Allow PlainTextAuthProvider to change its credentials at runtime.
- [new feature] JAVA-151: Make it possible to register for SchemaChange Events.
- [improvement] JAVA-861: Downgrade "Asked to rebuild table" log from ERROR to INFO level.
- [improvement] JAVA-797: Provide an option to prepare statements only on one node.
- [improvement] JAVA-658: Provide an option to not re-prepare all statements in onUp.
- [improvement] JAVA-853: Customizable creation of netty timer.
- [bug] JAVA-859: Avoid quadratic ring processing with invalid replication factors.
- [improvement] JAVA-657: Debounce control connection queries.
- [bug] JAVA-784: LoadBalancingPolicy.distance() called before init().
- [new feature] JAVA-828: Make driver-side metadata optional.
- [improvement] JAVA-544: Allow hosts to remain partially up.
- [improvement] JAVA-821, JAVA-822: Remove internal blocking calls and expose async session
  creation.
- [improvement] JAVA-725: Use parallel calls when re-preparing statement on other
  hosts.
- [bug] JAVA-629: Don't use connection timeout for unrelated internal queries.
- [bug] JAVA-892: Fix NPE in speculative executions when metrics disabled.

Merged from 2.0.10_fixes branch:

- [improvement] JAVA-756: Use Netty's pooled ByteBufAllocator by default.
- [improvement] JAVA-759: Expose "unsafe" paging state API.
- [bug] JAVA-767: Fix getObject by name.
- [bug] JAVA-768: Prevent race during pool initialization.


### 2.0.10.1

- [improvement] JAVA-756: Use Netty's pooled ByteBufAllocator by default.
- [improvement] JAVA-759: Expose "unsafe" paging state API.
- [bug] JAVA-767: Fix getObject by name.
- [bug] JAVA-768: Prevent race during pool initialization.


### 2.0.10

- [new feature] JAVA-518: Add AddressTranslater for EC2 multi-region deployment.
- [improvement] JAVA-533: Add connection heartbeat.
- [improvement] JAVA-568: Reduce level of logs on missing rpc_address.
- [improvement] JAVA-312, JAVA-681: Expose node token and range information.
- [bug] JAVA-595: Fix cluster name mismatch check at startup.
- [bug] JAVA-620: Fix guava dependency when using OSGI.
- [bug] JAVA-678: Fix handling of DROP events when ks name is case-sensitive.
- [improvement] JAVA-631: Use List<?> instead of List<Object> in QueryBuilder API.
- [improvement] JAVA-654: Exclude Netty POM from META-INF in shaded JAR.
- [bug] JAVA-655: Quote single quotes contained in table comments in asCQLQuery method.
- [bug] JAVA-684: Empty TokenRange returned in a one token cluster.
- [improvement] JAVA-687: Expose TokenRange#contains.
- [new feature] JAVA-547: Expose values of BoundStatement.
- [new feature] JAVA-584: Add getObject to BoundStatement and Row.
- [improvement] JAVA-419: Improve connection pool resizing algorithm.
- [bug] JAVA-599: Fix race condition between pool expansion and shutdown.
- [improvement] JAVA-622: Upgrade Netty to 4.0.27.
- [improvement] JAVA-562: Coalesce frames before flushing them to the connection.
- [improvement] JAVA-583: Rename threads to indicate that they are for the driver.
- [new feature] JAVA-550: Expose paging state.
- [new feature] JAVA-646: Slow Query Logger.
- [improvement] JAVA-698: Exclude some errors from measurements in LatencyAwarePolicy.
- [bug] JAVA-641: Fix issue when executing a PreparedStatement from another cluster.
- [improvement] JAVA-534: Log keyspace xxx does not exist at WARN level.
- [improvement] JAVA-619: Allow Cluster subclasses to delegate to another instance.
- [new feature] JAVA-669: Expose an API to check for schema agreement after a
  schema-altering statement.
- [improvement] JAVA-692: Make connection and pool creation fully async.
- [improvement] JAVA-505: Optimize connection use after reconnection.
- [improvement] JAVA-617: Remove "suspected" mechanism.
- [improvement] reverts JAVA-425: Don't mark connection defunct on client timeout.
- [new feature] JAVA-561: Speculative query executions.
- [bug] JAVA-666: Release connection before completing the ResultSetFuture.
- [new feature BETA] JAVA-723: Percentile-based variant of query logger and speculative
  executions.
- [bug] JAVA-734: Fix buffer leaks when compression is enabled.

Merged from 2.0.9_fixes branch:

- [bug] JAVA-614: Prevent race between cancellation and query completion.
- [bug] JAVA-632: Prevent cancel and timeout from cancelling unrelated ResponseHandler if
  streamId was already released and reused.
- [bug] JAVA-642: Fix issue when newly opened pool fails before we could mark the node UP.
- [bug] JAVA-613: Fix unwanted LBP notifications when a contact host is down.
- [bug] JAVA-651: Fix edge cases where a connection was released twice.
- [bug] JAVA-653: Fix edge cases in query cancellation.


### 2.0.9.2

- [bug] JAVA-651: Fix edge cases where a connection was released twice.
- [bug] JAVA-653: Fix edge cases in query cancellation.


### 2.0.9.1

- [bug] JAVA-614: Prevent race between cancellation and query completion.
- [bug] JAVA-632: Prevent cancel and timeout from cancelling unrelated ResponseHandler if
  streamId was already released and reused.
- [bug] JAVA-642: Fix issue when newly opened pool fails before we could mark the node UP.
- [bug] JAVA-613: Fix unwanted LBP notifications when a contact host is down.


### 2.0.9

- [improvement] JAVA-538: Shade Netty dependency.
- [improvement] JAVA-543: Target schema refreshes more precisely.
- [bug] JAVA-546: Don't check rpc_address for control host.
- [improvement] JAVA-409: Improve message of NoHostAvailableException.
- [bug] JAVA-556: Rework connection reaper to avoid deadlock.
- [bug] JAVA-557: Avoid deadlock when multiple connections to the same host get write
  errors.
- [improvement] JAVA-504: Make shuffle=true the default for TokenAwarePolicy.
- [bug] JAVA-577: Fix bug when SUSPECT reconnection succeeds, but one of the pooled
  connections fails while bringing the node back up.
- [bug] JAVA-419: JAVA-587: Prevent faulty control connection from ignoring reconnecting hosts.
- temporarily revert "Add idle timeout to the connection pool".
- [bug] JAVA-593: Ensure updateCreatedPools does not add pools for suspected hosts.
- [bug] JAVA-594: Ensure state change notifications for a given host are handled serially.
- [bug] JAVA-597: Ensure control connection reconnects when control host is removed.


### 2.0.8

- [bug] JAVA-526: Fix token awareness for case-sensitive keyspaces and tables.
- [bug] JAVA-515: Check maximum number of values passed to SimpleStatement.
- [improvement] JAVA-532: Expose the driver version through the API.
- [improvement] JAVA-522: Optimize session initialization when some hosts are not
  responsive.


### 2.0.7

- [bug] JAVA-449: Handle null pool in PooledConnection.release.
- [improvement] JAVA-425: Defunct connection on request timeout.
- [improvement] JAVA-426: Try next host when we get a SERVER_ERROR.
- [bug] JAVA-449, JAVA-460, JAVA-471: Handle race between query timeout and completion.
- [bug] JAVA-496: Fix DCAwareRoundRobinPolicy datacenter auto-discovery.
- [bug] JAVA-497: Ensure control connection does not trigger concurrent reconnects.
- [improvement] JAVA-472: Keep trying to reconnect on authentication errors.
- [improvement] JAVA-463: Expose close method on load balancing policy.
- [improvement] JAVA-459: Allow load balancing policy to trigger refresh for a single host.
- [bug] JAVA-493: Expose an API to cancel reconnection attempts.
- [bug] JAVA-503: Fix NPE when a connection fails during pool construction.
- [improvement] JAVA-423: Log datacenter name in DCAware policy's init when it is explicitly provided.
- [improvement] JAVA-504: Shuffle the replicas in TokenAwarePolicy.newQueryPlan.
- [improvement] JAVA-507: Make schema agreement wait tuneable.
- [improvement] JAVA-494: Document how to inject the driver metrics into another registry.
- [improvement] JAVA-419: Add idle timeout to the connection pool.
- [bug] JAVA-516: LatencyAwarePolicy does not shutdown executor on invocation of close.
- [improvement] JAVA-451: Throw an exception when DCAwareRoundRobinPolicy is built with
  an explicit but null or empty local datacenter.
- [bug] JAVA-511: Fix check for local contact points in DCAware policy's init.
- [improvement] JAVA-457: Make timeout on saturated pool customizable.
- [improvement] JAVA-521: Downgrade Guava to 14.0.1.


### 2.0.6

- [bug] JAVA-397: Check cluster name when connecting to a new node.
- [bug] JAVA-326: Add missing CAS delete support in QueryBuilder.
- [bug] JAVA-363: Add collection and data length checks during serialization.
- [improvement] JAVA-329: Surface number of retries in metrics.
- [bug] JAVA-428: Do not use a host when no rpc_address found for it.
- [improvement] JAVA-358: Add ResultSet.wasApplied() for conditional queries.
- [bug] JAVA-349: Fix negative HostConnectionPool open count.
- [improvement] JAVA-436: Log more connection details at trace and debug levels.
- [bug] JAVA-445: Fix cluster shutdown.
- [improvement] JAVA-439: Expose child policy in chainable load balancing policies.


### 2.0.5

- [bug] JAVA-407: Release connections on ResultSetFuture#cancel.
- [bug] JAVA-393: Fix handling of SimpleStatement with values in query builder
  batches.
- [bug] JAVA-417: Ensure pool is properly closed in onDown.
- [bug] JAVA-415: Fix tokenMap initialization at startup.
- [bug] JAVA-418: Avoid deadlock on close.


### 2.0.4

- [improvement] JAVA-204: Better handling of dead connections.
- [bug] JAVA-373: Fix potential NPE in ControlConnection.
- [bug] JAVA-291: Throws NPE when passed null for a contact point.
- [bug] JAVA-315: Avoid LoadBalancingPolicy onDown+onUp at startup.
- [bug] JAVA-343: Avoid classloader leak in Tomcat.
- [bug] JAVA-387: Avoid deadlock in onAdd/onUp.
- [bug] JAVA-377, JAVA-391: Make metadata parsing more lenient.
- [bug] JAVA-394: Ensure defunct connections are completely closed.
- [bug] JAVA-342, JAVA-390: Fix memory and resource leak on closed Sessions.


### 2.0.3

- [new] The new AbsractSession makes mocking of Session easier.
- [new] JAVA-309: Allow to trigger a refresh of connected hosts.
- [new] JAVA-265: New Session#getState method allows to grab information on
  which nodes a session is connected to.
- [new] JAVA-327: Add QueryBuilder syntax for tuples in where clauses (syntax
  introduced in Cassandra 2.0.6).
- [improvement] JAVA-359: Properly validate arguments of PoolingOptions methods.
- [bug] JAVA-368: Fix bogus rejection of BigInteger in 'execute with values'.
- [bug] JAVA-367: Signal connection failure sooner to avoid missing them.
- [bug] JAVA-337: Throw UnsupportedOperationException for protocol batch
  setSerialCL.

Merged from 1.0 branch:

- [bug] JAVA-325: Fix periodic reconnection to down hosts.


### 2.0.2

- [api] The type of the map key returned by NoHostAvailable#getErrors has changed from
  InetAddress to InetSocketAddress. Same for Initializer#getContactPoints return and
  for AuthProvider#newAuthenticator.
- [api] JAVA-296: The default load balacing policy is now DCAwareRoundRobinPolicy, and the local
  datacenter is automatically picked based on the first connected node. Furthermore,
  the TokenAwarePolicy is also used by default.
- [new] JAVA-145: New optional AddressTranslater.
- [bug] JAVA-321: Don't remove quotes on keyspace in the query builder.
- [bug] JAVA-320: Fix potential NPE while cluster undergo schema changes.
- [bug] JAVA-319: Fix thread-safety of page fetching.
- [bug] JAVA-318: Fix potential NPE using fetchMoreResults.

Merged from 1.0 branch:

- [new] JAVA-179: Expose the name of the partitioner in use in the cluster metadata.
- [new] Add new WhiteListPolicy to limit the nodes connected to a particular list.
- [improvement] JAVA-289: Do not hop DC for LOCAL_* CL in DCAwareRoundRobinPolicy.
- [bug] JAVA-313: Revert back to longs for dates in the query builder.
- [bug] JAVA-314: Don't reconnect to nodes ignored by the load balancing policy.


### 2.0.1

- [improvement] JAVA-278: Handle the static columns introduced in Cassandra 2.0.6.
- [improvement] JAVA-208: Add Cluster#newSession method to create Session without connecting
  right away.
- [bug] JAVA-279: Add missing iso8601 patterns for parsing dates.
- [bug] Properly parse BytesType as the blob type.
- [bug] JAVA-280: Potential NPE when parsing schema of pre-CQL tables of C* 1.2 nodes.

Merged from 1.0 branch:

- [bug] JAVA-275: LatencyAwarePolicy.Builder#withScale doesn't set the scale.
- [new] JAVA-114: Add methods to check if a Cluster/Session instance has been closed already.


### 2.0.0

- [api] JAVA-269: Case sensitive identifier by default in Metadata.
- [bug] JAVA-274: Fix potential NPE in Cluster#connect.

Merged from 1.0 branch:

- [bug] JAVA-263: Always return the PreparedStatement object that is cache internally.
- [bug] JAVA-261: Fix race when multiple connect are done in parallel.
- [bug] JAVA-270: Don't connect at all to nodes that are ignored by the load balancing
  policy.


### 2.0.0-rc3

- [improvement] The protocol version 1 is now supported (features only supported by the
  version 2 of the protocol throw UnsupportedFeatureException).
- [improvement] JAVA-195: Make most main objects interface to facilitate testing/mocking.
- [improvement] Adds new getStatements and clear methods to BatchStatement.
- [api] JAVA-247: Renamed shutdown to closeAsync and ShutdownFuture to CloseFuture. Clustering
  and Session also now implement Closeable.
- [bug] JAVA-232: Fix potential thread leaks when shutting down Metrics.
- [bug] JAVA-231: Fix potential NPE in HostConnectionPool.
- [bug] JAVA-244: Avoid NPE when node is in an unconfigured DC.
- [bug] JAVA-258: Don't block for scheduled reconnections on Cluster#close.

Merged from 1.0 branch:

- [new] JAVA-224: Added Session#prepareAsync calls.
- [new] JAVA-249: Added Cluster#getLoggedKeyspace.
- [improvement] Avoid preparing a statement multiple time per host with multiple sessions.
- [bug] JAVA-255: Make sure connections are returned to the right pools.
- [bug] JAVA-264: Use date string in query build to work-around CASSANDRA-6718.


### 2.0.0-rc2

- [new] JAVA-207: Add LOCAL_ONE consistency level support (requires using C* 2.0.2+).
- [bug] JAVA-219: Fix parsing of counter types.
- [bug] JAVA-218: Fix missing whitespace for IN clause in the query builder.
- [bug] JAVA-221: Fix replicas computation for token aware balancing.

Merged from 1.0 branch:

- [bug] JAVA-213: Fix regression from JAVA-201.
- [improvement] New getter to obtain a snapshot of the scores maintained by
  LatencyAwarePolicy.


### 2.0.0-rc1

- [new] JAVA-199: Mark compression dependencies optional in maven.
- [api] Renamed TableMetadata#getClusteringKey to TableMetadata#getClusteringColumns.

Merged from 1.0 branch:

- [new] JAVA-142: OSGi bundle.
- [improvement] JAVA-205: Make collections returned by Row immutable.
- [improvement] JAVA-203: Limit internal thread pool size.
- [bug] JAVA-201: Don't retain unused PreparedStatement in memory.
- [bug] Add missing clustering order info in TableMetadata
- [bug] JAVA-196: Allow bind markers for collections in the query builder.


### 2.0.0-beta2

- [api] BoundStatement#setX(String, X) methods now set all values (if there is
  more than one) having the provided name, not just the first occurence.
- [api] The Authenticator interface now has a onAuthenticationSuccess method that
  allows to handle the potential last token sent by the server.
- [new] The query builder don't serialize large values to strings anymore by
  default by making use the new ability to send values alongside the query string.
- [new] JAVA-140: The query builder has been updated for new CQL features.
- [bug] Fix exception when a conditional write timeout C* side.
- [bug] JAVA-182: Ensure connection is created when Cluster metadata are asked for.
- [bug] JAVA-187: Fix potential NPE during authentication.


### 2.0.0-beta1

- [api] The 2.0 version is an API-breaking upgrade of the driver. While most
  of the breaking changes are minor, there are too numerous to be listed here
  and you are encouraged to look at the Upgrade_guide_to_2.0 file that describe
  those changes in details.
- [new] LZ4 compression is supported for the protocol.
- [new] JAVA-39: The driver does not depend on cassandra-all anymore.
- [new] New BatchStatement class allows to execute batch other statements.
- [new] Large ResultSet are now paged (incrementally fetched) by default.
- [new] SimpleStatement support values for bind-variables, to allow
  prepare+execute behavior with one roundtrip.
- [new] Query parameters defaults (Consistency level, page size, ...) can be
  configured globally.
- [new] New Cassandra 2.0 SERIAL and LOCAL_SERIAL consistency levels are
  supported.
- [new] JAVA-116: Cluster#shutdown now waits for ongoing queries to complete by default.
- [new] Generic authentication through SASL is now exposed.
- [bug] JAVA-88: TokenAwarePolicy now takes all replica into account, instead of only the
  first one.


### 1.0.5

- [new] JAVA-142: OSGi bundle.
- [new] JAVA-207: Add support for ConsistencyLevel.LOCAL_ONE; note that this
  require Cassandra 1.2.12+.
- [improvement] JAVA-205: Make collections returned by Row immutable.
- [improvement] JAVA-203: Limit internal thread pool size.
- [improvement] New getter to obtain a snapshot of the scores maintained by
  LatencyAwarePolicy.
- [improvement] JAVA-222: Avoid synchronization when getting codec for collection
  types.
- [bug] JAVA-201, JAVA-213: Don't retain unused PreparedStatement in memory.
- [bug] Add missing clustering order info in TableMetadata
- [bug] JAVA-196: Allow bind markers for collections in the query builder.


### 1.0.4

- [api] JAVA-163: The Cluster.Builder#poolingOptions and Cluster.Builder#socketOptions
  are now deprecated. They are replaced by the new withPoolingOptions and
  withSocketOptions methods.
- [new] JAVA-129: A new LatencyAwarePolicy wrapping policy has been added, allowing to
  add latency awareness to a wrapped load balancing policy.
- [new] JAVA-161: Cluster.Builder#deferInitialization: Allow defering cluster initialization.
- [new] JAVA-117: Add truncate statement in query builder.
- [new] JAVA-106: Support empty IN in the query builder.
- [bug] JAVA-166: Fix spurious "No current pool set; this should not happen" error
  message.
- [bug] JAVA-184: Fix potential overflow in RoundRobinPolicy and correctly errors if
  a balancing policy throws.
- [bug] Don't release Stream ID for timeouted queries (unless we do get back
  the response)
- [bug] Correctly escape identifiers and use fully qualified table names when
  exporting schema as string.


### 1.0.3

- [api] The query builder now correctly throw an exception when given a value
  of a type it doesn't know about.
- [new] SocketOptions#setReadTimeout allows to set a timeout on how long we
  wait for the answer of one node. See the javadoc for more details.
- [new] New Session#prepare method that takes a Statement.
- [bug] JAVA-143: Always take per-query CL, tracing, etc. into account for QueryBuilder
  statements.
- [bug] Temporary fixup for TimestampType when talking to C* 2.0 nodes.


### 1.0.2

- [api] Host#getMonitor and all Host.HealthMonitor methods have been
  deprecated. The new Host#isUp method is now prefered to the method
  in the monitor and you should now register Host.StateListener against
  the Cluster object directly (registering against a host HealthMonitor
  was much more limited anyway).
- [new] JAVA-92: New serialize/deserialize methods in DataType to serialize/deserialize
  values to/from bytes.
- [new] JAVA-128: New getIndexOf() method in ColumnDefinitions to find the index of
  a given column name.
- [bug] JAVA-131: Fix a bug when thread could get blocked while setting the current
  keyspace.
- [bug] JAVA-136: Quote inet addresses in the query builder since CQL3 requires it.


### 1.0.1

- [api] JAVA-100: Function call handling in the query builder has been modified in a
  backward incompatible way. Function calls are not parsed from string values
  anymore as this wasn't safe. Instead the new 'fcall' method should be used.
- [api] Some typos in method names in PoolingOptions have been fixed in a
  backward incompatible way before the API get widespread.
- [bug] JAVA-123: Don't destroy composite partition key with BoundStatement and
  TokenAwarePolicy.
- [new] null values support in the query builder.
- [new] JAVA-5: SSL support (requires C* >= 1.2.1).
- [new] JAVA-113: Allow generating unlogged batch in the query builder.
- [improvement] Better error message when no host are available.
- [improvement] Improves performance of the stress example application been.


### 1.0.0

- [api] The AuthInfoProvider has be (temporarily) removed. Instead, the
  Cluster builder has a new withCredentials() method to provide a username
  and password for use with Cassandra's PasswordAuthenticator. Custom
  authenticator will be re-introduced in a future version but are not
  supported at the moment.
- [api] The isMetricsEnabled() method in Configuration has been replaced by
  getMetricsOptions(). An option to disabled JMX reporting (on by default)
  has been added.
- [bug] JAVA-91: Don't make default load balancing policy a static singleton since it
  is stateful.


### 1.0.0-RC1

- [new] JAVA-79: Null values are now supported in BoundStatement (but you will need at
  least Cassandra 1.2.3 for it to work). The API of BoundStatement has been
  slightly changed so that not binding a variable is not an error anymore,
  the variable is simply considered null by default. The isReady() method has
  been removed.
- [improvement] JAVA-75: The Cluster/Session shutdown methods now properly block until
  the shutdown is complete. A version with at timeout has been added.
- [bug] JAVA-44: Fix use of CQL3 functions in the query builder.
- [bug] JAVA-77: Fix case where multiple schema changes too quickly wouldn't work
  (only triggered when 0.0.0.0 was used for the rpc_address on the Cassandra
  nodes).
- [bug] JAVA-72: Fix IllegalStateException thrown due to a reconnection made on an I/O
  thread.
- [bug] JAVA-82: Correctly reports errors during authentication phase.


### 1.0.0-beta2

- [new] JAVA-51, JAVA-60, JAVA-58: Support blob constants, BigInteger, BigDecimal and counter batches in
  the query builder.
- [new] JAVA-61: Basic support for custom CQL3 types.
- [new] JAVA-65: Add "execution infos" for a result set (this also move the query
  trace in the new ExecutionInfos object, so users of beta1 will have to
  update).
- [bug] JAVA-62: Fix failover bug in DCAwareRoundRobinPolicy.
- [bug] JAVA-66: Fix use of bind markers for routing keys in the query builder.


### 1.0.0-beta1

- initial release<|MERGE_RESOLUTION|>--- conflicted
+++ resolved
@@ -1,6 +1,5 @@
 ## Changelog
 
-<<<<<<< HEAD
 ### 3.0.1 (in progress)
 
 - [bug] JAVA-1132: Executing bound statement with no variables results in exception with protocol v1.
@@ -41,6 +40,7 @@
 - [bug] JAVA-1005: DowngradingConsistencyRetryPolicy does not work with EACH_QUORUM when 1 DC is down.
 - [bug] JAVA-1002: Avoid deadlock when re-preparing a statement on other hosts.
 - [bug] JAVA-1072: Ensure defunct connections are properly evicted from the pool.
+- [bug] JAVA-1152: Fix NPE at ControlConnection.refreshNodeListAndTokenMap().
 
 
 ### 3.0.0
@@ -304,12 +304,6 @@
 Merged from 2.1 branch:
 
 - [improvement] JAVA-782: Unify "Target" enum for schema elements.
-=======
-### 2.1.10.1
-
-- [bug] JAVA-1152: Fix NPE at ControlConnection.refreshNodeListAndTokenMap().
-- [bug] JAVA-1156: Fix NPE at TableMetadata.equals().
->>>>>>> 77dcf917
 
 
 ### 2.1.10
