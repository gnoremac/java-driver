<!--
  Clirr is a tool that checks Java libraries for binary and source compatibility with older releases.

  This file lists known (and accepted) differences with the reference version specified in pom.xml.

  To update this file:
  * run `mvn clirr:clirr` at the root directory
  * check the reports in `<module>/target/site/clirr-report.html`
  * add new differences if needed. Difference types are explained at http://www.mojohaus.org/clirr-maven-plugin/examples/ignored-differences.html

  The formatter introduces line breaks that make Clirr unhappy:
  @formatter:off
-->
<differences>

    <difference>
        <differenceType>8001</differenceType> <!-- class removed -->
        <className>com/datastax/driver/mapping/ColumnMapper$Kind</className>
        <justification>False positive, the enclosing class is package-private so this was never exposed</justification>
    </difference>


    <difference>
        <differenceType>1001</differenceType> <!-- decreased visibility -->
        <className>com/datastax/driver/mapping/ColumnMapper$Kind</className>
        <justification>False positive, the enclosing class is package-private so this was never exposed</justification>
    </difference>

    <difference>
        <differenceType>7012</differenceType> <!-- method added to interface -->
        <className>com/datastax/driver/mapping/annotations/QueryParameters</className>
        <method>boolean[] idempotent()</method>
        <justification>False positive, it's an annotation and the new method has a default value</justification>
    </difference>

    <difference>
        <differenceType>8001</differenceType> <!-- class removed -->
        <className>com/datastax/driver/extras/codecs/jdk8/InstantCodec</className>
        <justification>This class is only present if the project was compiled with JDK 8+</justification>
    </difference>

    <difference>
        <differenceType>8001</differenceType> <!-- class removed -->
        <className>com/datastax/driver/extras/codecs/jdk8/LocalDateCodec</className>
        <justification>This class is only present if the project was compiled with JDK 8+</justification>
    </difference>

    <difference>
        <differenceType>8001</differenceType> <!-- class removed -->
        <className>com/datastax/driver/extras/codecs/jdk8/LocalTimeCodec</className>
        <justification>This class is only present if the project was compiled with JDK 8+</justification>
    </difference>

    <difference>
        <differenceType>8001</differenceType> <!-- class removed -->
        <className>com/datastax/driver/extras/codecs/jdk8/OptionalCodec</className>
        <justification>This class is only present if the project was compiled with JDK 8+</justification>
    </difference>

    <difference>
        <differenceType>8001</differenceType> <!-- class removed -->
        <className>com/datastax/driver/extras/codecs/jdk8/ZonedDateTimeCodec</className>
        <justification>This class is only present if the project was compiled with JDK 8+</justification>
    </difference>

    <difference>
<<<<<<< HEAD
        <differenceType>7002</differenceType> <!-- method removed -->
        <className>com/datastax/driver/core/PerHostPercentileTracker</className>
        <method>com.datastax.driver.core.PerHostPercentileTracker$Builder builderWithHighestTrackableLatencyMillis(long)
        </method>
        <justification>Renamed (API was marked as beta and still subject to change)</justification>
    </difference>

    <difference>
        <differenceType>7002</differenceType> <!-- method removed -->
        <className>com/datastax/driver/core/PerHostPercentileTracker</className>
        <method>long getLatencyAtPercentile(com.datastax.driver.core.Host, double)</method>
        <justification>Moved to new parent class with more parameters (API was marked as beta and still subject to change)</justification>
    </difference>

    <difference>
        <differenceType>7002</differenceType> <!-- method removed -->
        <className>com/datastax/driver/core/PerHostPercentileTracker$Builder</className>
        <method>com.datastax.driver.core.PerHostPercentileTracker$Builder withInterval(long, java.util.concurrent.TimeUnit)</method>
        <justification>False positive, method now inherited from generic parent class</justification>
    </difference>

    <difference>
        <differenceType>7002</differenceType> <!-- method removed -->
        <className>com/datastax/driver/core/PerHostPercentileTracker$Builder</className>
        <method>com.datastax.driver.core.PerHostPercentileTracker$Builder withMinRecordedValues(int)</method>
        <justification>False positive, method now inherited from generic parent class</justification>
    </difference>

    <difference>
        <differenceType>7002</differenceType> <!-- method removed -->
        <className>com/datastax/driver/core/PerHostPercentileTracker$Builder</className>
        <method>com.datastax.driver.core.PerHostPercentileTracker$Builder withNumberOfSignificantValueDigits(int)</method>
        <justification>False positive, method now inherited from generic parent class</justification>
    </difference>

    <difference>
        <differenceType>7002</differenceType> <!-- method removed -->
        <className>com/datastax/driver/core/PerHostPercentileTracker$Builder</className>
        <method>com.datastax.driver.core.PerHostPercentileTracker$Builder withNumberOfHosts(int)</method>
        <justification>Removed (API was marked as beta and still subject to change)</justification>
    </difference>

    <difference>
        <differenceType>7005</differenceType> <!-- method argument type changed -->
        <className>com/datastax/driver/core/QueryLogger$Builder</className>
        <method>com.datastax.driver.core.QueryLogger$Builder withDynamicThreshold(com.datastax.driver.core.PerHostPercentileTracker, double)</method>
        <to>com.datastax.driver.core.QueryLogger$Builder withDynamicThreshold(com.datastax.driver.core.PercentileTracker, double)</to>
        <justification>Introduced more generic parent type PercentileTracker (API was marked as beta and still subject to change)</justification>
    </difference>

    <difference>
        <differenceType>7002</differenceType> <!-- method removed -->
        <className>com/datastax/driver/core/QueryLogger$DynamicThresholdQueryLogger</className>
        <method>com.datastax.driver.core.PerHostPercentileTracker getPerHostPercentileLatencyTracker()</method>
        <justification>Introduced more generic parent type PercentileTracker (API was marked as beta and still subject to change)</justification>
    </difference>

    <difference>
        <differenceType>7002</differenceType> <!-- method removed -->
        <className>com/datastax/driver/core/QueryLogger$DynamicThresholdQueryLogger</className>
        <method>void setPerHostPercentileLatencyTracker(com.datastax.driver.core.PerHostPercentileTracker)</method>
        <justification>Introduced more generic parent type PercentileTracker (API was marked as beta and still subject to change)</justification>
    </difference>

    <difference>
        <differenceType>7005</differenceType> <!-- method argument type changed -->
        <className>com/datastax/driver/core/policies/PercentileSpeculativeExecutionPolicy</className>
        <method>PercentileSpeculativeExecutionPolicy(com.datastax.driver.core.PerHostPercentileTracker, double, int)</method>
        <to>*</to> <!-- didn't find a way to write the new signature -->
        <justification>Introduced more generic parent type PercentileTracker (API was marked as beta and still subject to change)</justification>
=======
        <differenceType>8001</differenceType> <!-- class removed -->
        <className>com/datastax/driver/core/FrameCompressor$SnappyCompressor</className>
        <justification>False positive, the enclosing class is package-private so this was never exposed</justification>
    </difference>

    <difference>
        <differenceType>8001</differenceType> <!-- class removed -->
        <className>com/datastax/driver/core/FrameCompressor$LZ4Compressor</className>
        <justification>False positive, the enclosing class is package-private so this was never exposed</justification>
>>>>>>> 2bc32e90
    </difference>

</differences><|MERGE_RESOLUTION|>--- conflicted
+++ resolved
@@ -18,7 +18,6 @@
         <className>com/datastax/driver/mapping/ColumnMapper$Kind</className>
         <justification>False positive, the enclosing class is package-private so this was never exposed</justification>
     </difference>
-
 
     <difference>
         <differenceType>1001</differenceType> <!-- decreased visibility -->
@@ -64,7 +63,6 @@
     </difference>
 
     <difference>
-<<<<<<< HEAD
         <differenceType>7002</differenceType> <!-- method removed -->
         <className>com/datastax/driver/core/PerHostPercentileTracker</className>
         <method>com.datastax.driver.core.PerHostPercentileTracker$Builder builderWithHighestTrackableLatencyMillis(long)
@@ -135,7 +133,9 @@
         <method>PercentileSpeculativeExecutionPolicy(com.datastax.driver.core.PerHostPercentileTracker, double, int)</method>
         <to>*</to> <!-- didn't find a way to write the new signature -->
         <justification>Introduced more generic parent type PercentileTracker (API was marked as beta and still subject to change)</justification>
-=======
+    </difference>
+
+    <difference>
         <differenceType>8001</differenceType> <!-- class removed -->
         <className>com/datastax/driver/core/FrameCompressor$SnappyCompressor</className>
         <justification>False positive, the enclosing class is package-private so this was never exposed</justification>
@@ -145,7 +145,6 @@
         <differenceType>8001</differenceType> <!-- class removed -->
         <className>com/datastax/driver/core/FrameCompressor$LZ4Compressor</className>
         <justification>False positive, the enclosing class is package-private so this was never exposed</justification>
->>>>>>> 2bc32e90
     </difference>
 
 </differences>