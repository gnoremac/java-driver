/*
 *      Copyright (C) 2012-2015 DataStax Inc.
 *
 *   Licensed under the Apache License, Version 2.0 (the "License");
 *   you may not use this file except in compliance with the License.
 *   You may obtain a copy of the License at
 *
 *      http://www.apache.org/licenses/LICENSE-2.0
 *
 *   Unless required by applicable law or agreed to in writing, software
 *   distributed under the License is distributed on an "AS IS" BASIS,
 *   WITHOUT WARRANTIES OR CONDITIONS OF ANY KIND, either express or implied.
 *   See the License for the specific language governing permissions and
 *   limitations under the License.
 */
package com.datastax.driver.core;

import com.datastax.driver.core.StatementWrapperTest.CustomStatement;
import com.datastax.driver.core.exceptions.DriverException;
import com.datastax.driver.core.utils.CassandraVersion;
import com.google.common.base.Function;
import com.google.common.base.Joiner;
import com.google.common.base.Predicate;
import com.google.common.collect.Lists;
import com.google.common.collect.Sets;
import com.google.common.primitives.Bytes;
import org.apache.log4j.Level;
import org.apache.log4j.Logger;
import org.testng.annotations.AfterMethod;
import org.testng.annotations.BeforeMethod;
import org.testng.annotations.Test;

import java.nio.ByteBuffer;
import java.util.*;

import static com.datastax.driver.core.BatchStatement.Type.COUNTER;
import static com.datastax.driver.core.BatchStatement.Type.UNLOGGED;
import static com.datastax.driver.core.QueryLogger.*;
import static com.datastax.driver.core.TestUtils.getFixedValue;
import static com.datastax.driver.core.TestUtils.ipOfNode;
import static org.apache.log4j.Level.*;
import static org.assertj.core.api.Assertions.assertThat;
import static org.mockito.Mockito.mock;

/**
 * Main tests for {@link QueryLogger} using {@link com.datastax.driver.core.CCMBridge}.
 * More tests, specifically targeting slow and unsuccessful queries, can be found in
 * {@link QueryLoggerErrorsTest}.
 */
public class QueryLoggerTest extends CCMTestsSupport {

    private static final List<DataType> dataTypes = new ArrayList<DataType>(
            Sets.filter(DataType.allPrimitiveTypes(TestUtils.getDesiredProtocolVersion()), new Predicate<DataType>() {
                @Override
                public boolean apply(DataType type) {
                    return type != DataType.counter();
                }
            }));

    private static final List<Object> values = Lists.transform(dataTypes, new Function<DataType, Object>() {
                @Override
                public Object apply(DataType type) {
                    return getFixedValue(type);
                }
            }
    );

    private static final String definitions = Joiner.on(", ").join(
            Lists.transform(dataTypes, new Function<DataType, String>() {
                        @Override
                        public String apply(DataType type) {
                            return "c_" + type + " " + type;
                        }
                    }
            )
    );

    private static final String assignments = Joiner.on(", ").join(
            Lists.transform(dataTypes, new Function<DataType, String>() {
                        @Override
                        public String apply(DataType type) {
                            return "c_" + type + " = ?";
                        }
                    }
            )
    );

    private Logger normal = Logger.getLogger(NORMAL_LOGGER.getName());
    private Logger slow = Logger.getLogger(SLOW_LOGGER.getName());
    private Logger error = Logger.getLogger(ERROR_LOGGER.getName());

    private MemoryAppender normalAppender;
    private MemoryAppender slowAppender;
    private MemoryAppender errorAppender;

    private QueryLogger queryLogger;
    private Level originalNormal;
    private Level originalSlow;
    private Level originalError;

    @BeforeMethod(groups = {"short", "unit"})
    public void startCapturingLogs() {
        originalNormal = normal.getLevel();
        originalSlow = slow.getLevel();
        originalError = error.getLevel();
        normal.setLevel(INFO);
        slow.setLevel(INFO);
        error.setLevel(INFO);
        normal.addAppender(normalAppender = new MemoryAppender());
        slow.addAppender(slowAppender = new MemoryAppender());
        error.addAppender(errorAppender = new MemoryAppender());
    }

    @AfterMethod(groups = {"short", "unit"}, alwaysRun = true)
    public void stopCapturingLogs() {
        normal.setLevel(originalNormal);
        slow.setLevel(originalSlow);
        error.setLevel(originalError);
        normal.removeAppender(normalAppender);
        slow.removeAppender(slowAppender);
        error.removeAppender(errorAppender);
    }

    @AfterMethod(groups = {"short", "unit"}, alwaysRun = true)
    public void unregisterQueryLogger() {
        if (cluster() != null && queryLogger != null) {
            cluster().unregister(queryLogger);
        }
    }

    // Tests for different types of statements (Regular, Bound, Batch)

    @Test(groups = "short")
    public void should_log_regular_statements() throws Exception {
        // given
        normal.setLevel(DEBUG);
        queryLogger = QueryLogger.builder()
                .withConstantThreshold(Long.MAX_VALUE)
                .build();
        cluster().register(queryLogger);
        String query = "SELECT c_text FROM test WHERE pk = 42";
        session().execute(query);
        // then
        String line = normalAppender.waitAndGet(10000);
        assertThat(line)
                .contains("Query completed normally")
                .contains(ipOfNode(1))
                .contains(query)
                .doesNotContain("parameters");
    }

    @Test(groups = "short")
    public void should_log_bound_statements() throws Exception {
        // given
        normal.setLevel(DEBUG);
        queryLogger = QueryLogger.builder()
                .withConstantThreshold(Long.MAX_VALUE)
                .build();
        cluster().register(queryLogger);
        String query = "SELECT * FROM test where pk = ?";
        PreparedStatement ps = session().prepare(query);
        BoundStatement bs = ps.bind(42);
        session().execute(bs);
        // then
        String line = normalAppender.waitAndGet(10000);
        assertThat(line)
                .contains("Query completed normally")
                .contains(ipOfNode(1))
                .contains(query)
                .doesNotContain("actual parameters");
    }

    @Test(groups = "short")
    @CassandraVersion(major = 2.0)
    public void should_log_batch_statements() throws Exception {
        // given
        normal.setLevel(DEBUG);
        queryLogger = QueryLogger.builder()
                .withConstantThreshold(Long.MAX_VALUE)
                .withMaxQueryStringLength(Integer.MAX_VALUE)
                .build();
        cluster().register(queryLogger);
        // when
        String query1 = "INSERT INTO test (pk) VALUES (?)";
        String query2 = "UPDATE test SET c_int = ? WHERE pk = 42";
        PreparedStatement ps1 = session().prepare(query1);
        PreparedStatement ps2 = session().prepare(query2);
        BatchStatement batch = new BatchStatement();
        batch.add(ps1.bind(42));
        batch.add(ps2.bind(1234));
        session().execute(batch);
        // then
        String line = normalAppender.waitAndGet(10000);
        assertThat(line)
                .contains("Query completed normally")
                .contains(ipOfNode(1))
                .contains("BEGIN BATCH")
                .contains("APPLY BATCH")
                .contains(query1)
                .contains(query2)
                .doesNotContain("c_int:");
    }

    @Test(groups = "short")
    @CassandraVersion(major = 2.0)
    public void should_log_unlogged_batch_statements() throws Exception {
        // given
        normal.setLevel(DEBUG);
        queryLogger = QueryLogger.builder()
                .withConstantThreshold(Long.MAX_VALUE)
                .withMaxQueryStringLength(Integer.MAX_VALUE)
                .build();
        cluster().register(queryLogger);
        // when
        String query1 = "INSERT INTO test (pk) VALUES (?)";
        String query2 = "UPDATE test SET c_int = ? WHERE pk = 42";
        PreparedStatement ps1 = session().prepare(query1);
        PreparedStatement ps2 = session().prepare(query2);
        BatchStatement batch = new BatchStatement(UNLOGGED);
        batch.add(ps1.bind(42));
        batch.add(ps2.bind(1234));
        session().execute(batch);
        // then
        String line = normalAppender.waitAndGet(10000);
        assertThat(line)
                .contains("Query completed normally")
                .contains(ipOfNode(1))
                .contains("BEGIN UNLOGGED BATCH")
                .contains("APPLY BATCH")
                .contains(query1)
                .contains(query2)
                .doesNotContain("c_int:");
    }

    @Test(groups = "short")
    @CassandraVersion(major = 2.0)
    public void should_log_counter_batch_statements() throws Exception {
        // Create a special table for testing with counters.
        session().execute(
                "CREATE TABLE IF NOT EXISTS counter_test (pk int PRIMARY KEY, c_count COUNTER, c_count2 COUNTER)");

        // given
        normal.setLevel(DEBUG);
        queryLogger = QueryLogger.builder()
                .withConstantThreshold(Long.MAX_VALUE)
                .withMaxQueryStringLength(Integer.MAX_VALUE)
                .build();
        cluster().register(queryLogger);
        // when
        String query1 = "UPDATE counter_test SET c_count = c_count + ? WHERE pk = 42";
        String query2 = "UPDATE counter_test SET c_count2 = c_count2 + ? WHERE pk = 42";
        PreparedStatement ps1 = session().prepare(query1);
        PreparedStatement ps2 = session().prepare(query2);
        BatchStatement batch = new BatchStatement(COUNTER);
        batch.add(ps1.bind(1234L));
        batch.add(ps2.bind(5678L));
        session().execute(batch);
        // then
        String line = normalAppender.waitAndGet(10000);
        assertThat(line)
                .contains("Query completed normally")
                .contains(ipOfNode(1))
                .contains("BEGIN COUNTER BATCH")
                .contains("APPLY BATCH")
                .contains(query1)
                .contains(query2)
                .doesNotContain("c_count:");
    }

    @Test(groups = "unit")
    public void should_log_unknown_statements() throws Exception {
        // given
        normal.setLevel(DEBUG);
        Statement unknownStatement = new Statement() {
            @Override
            public ByteBuffer getRoutingKey(ProtocolVersion protocolVersion, CodecRegistry codecRegistry) {
                return null;
            }

            @Override
            public String getKeyspace() {
                return null;
            }

            @Override
            public String toString() {
                return "weird statement";
            }
        };
        // when
        queryLogger = QueryLogger.builder().build();
        queryLogger.onRegister(mock(Cluster.class));
        queryLogger.update(null, unknownStatement, null, 0);
        // then
        String line = normalAppender.get();
        assertThat(line).contains("weird statement");
    }

    // Tests for different log levels

    @Test(groups = "unit")
    public void should_not_log_normal_if_level_higher_than_DEBUG() throws Exception {
        // given
        normal.setLevel(INFO);
        slow.setLevel(INFO);
        error.setLevel(INFO);
        // when
        queryLogger = QueryLogger.builder().build();
        queryLogger.onRegister(mock(Cluster.class));
        queryLogger.update(null, mock(BoundStatement.class), null, 0);
        // then
        assertThat(normalAppender.get()).isEmpty();
        assertThat(slowAppender.get()).isEmpty();
        assertThat(errorAppender.get()).isEmpty();
    }

    @Test(groups = "unit")
    public void should_not_log_slow_if_level_higher_than_DEBUG() throws Exception {
        // given
        normal.setLevel(INFO);
        slow.setLevel(INFO);
        error.setLevel(INFO);
        // when
        queryLogger = QueryLogger.builder().build();
        queryLogger.onRegister(mock(Cluster.class));
        queryLogger.update(null, mock(BoundStatement.class), null, DEFAULT_SLOW_QUERY_THRESHOLD_MS + 1);
        // then
        assertThat(normalAppender.get()).isEmpty();
        assertThat(slowAppender.get()).isEmpty();
        assertThat(errorAppender.get()).isEmpty();
    }

    @Test(groups = "unit")
    public void should_not_log_error_if_level_higher_than_DEBUG() throws Exception {
        // given
        normal.setLevel(INFO);
        slow.setLevel(INFO);
        error.setLevel(INFO);
        // when
        queryLogger = QueryLogger.builder().build();
        queryLogger.onRegister(mock(Cluster.class));
        queryLogger.update(null, mock(BoundStatement.class), new DriverException("booh"), 0);
        // then
        assertThat(normalAppender.get()).isEmpty();
        assertThat(slowAppender.get()).isEmpty();
        assertThat(errorAppender.get()).isEmpty();
    }

    // Tests for different query types (normal, slow, exception)

    @Test(groups = "short")
    public void should_log_normal_queries() throws Exception {
        // given
        normal.setLevel(DEBUG);
        queryLogger = QueryLogger.builder()
                .withConstantThreshold(Long.MAX_VALUE)
                .withMaxQueryStringLength(Integer.MAX_VALUE)
                .build();
        cluster().register(queryLogger);
        // when
        String query = "SELECT * FROM test where pk = ?";
        PreparedStatement ps = session().prepare(query);
        BoundStatement bs = ps.bind(42);
        session().execute(bs);
        // then
        String line = normalAppender.waitAndGet(10000);
        assertThat(line)
                .contains("Query completed normally")
                .contains(ipOfNode(1))
                .contains(query)
                .doesNotContain("pk:42");
    }

    // Tests for slow and error queries are in QueryLoggerErrorsTest

    // Tests with query parameters (log level TRACE)

    @Test(groups = "short")
    @CassandraVersion(major = 2.0)
    public void should_log_non_null_named_parameter_bound_statements() throws Exception {
        // given
        normal.setLevel(TRACE);
        queryLogger = QueryLogger.builder()
                .withConstantThreshold(Long.MAX_VALUE)
                .withMaxQueryStringLength(Integer.MAX_VALUE)
                .build();
        cluster().register(queryLogger);
        // when
        String query = "UPDATE test SET c_text = :param1 WHERE pk = :param2";
        PreparedStatement ps = session().prepare(query);
        BoundStatement bs = ps.bind();
        bs.setString("param1", "foo");
        bs.setInt("param2", 42);
        session().execute(bs);
        // then
        String line = normalAppender.waitAndGet(10000);
        assertThat(line)
                .contains("Query completed normally")
                .contains(ipOfNode(1))
                .contains(query)
                .contains("param2:42")
                .contains("param1:'foo'");
    }

    @Test(groups = "short")
    public void should_log_non_null_positional_parameter_bound_statements() throws Exception {
        // given
        normal.setLevel(TRACE);
        queryLogger = QueryLogger.builder().build();
        cluster().register(queryLogger);
        // when
        String query = "UPDATE test SET c_text = ? WHERE pk = ?";
        PreparedStatement ps = session().prepare(query);
        BoundStatement bs = ps.bind();
        bs.setString("c_text", "foo");
        bs.setInt("pk", 42);
        session().execute(bs);
        // then
        String line = normalAppender.waitAndGet(10000);
        assertThat(line)
                .contains("Query completed normally")
                .contains(ipOfNode(1))
                .contains(query)
                .contains("pk:42")
                .contains("c_text:'foo'");
    }

    @Test(groups = "short")
    @CassandraVersion(major = 2.0)
    public void should_log_non_null_positional_parameter_simple_statements() throws Exception {
        // given
        normal.setLevel(TRACE);
        queryLogger = QueryLogger.builder().build();
        cluster().register(queryLogger);
        // when
        String query = "UPDATE test SET c_text = ? WHERE pk = ?";
        SimpleStatement ss = new SimpleStatement(query, "foo", 42);
        session().execute(ss);
        // then
        String line = normalAppender.waitAndGet(10000);
        assertThat(line)
                .contains("Query completed normally")
                .contains(ipOfNode(1))
                .contains(query)
                .contains("42")
                .contains("'foo'");
    }

    @Test(groups = "short")
    public void should_log_null_parameter_bound_statements() throws Exception {
        // given
        normal.setLevel(TRACE);
        queryLogger = QueryLogger.builder().build();
        cluster().register(queryLogger);
        // when
        String query = "UPDATE test SET c_text = ? WHERE pk = ?";
        PreparedStatement ps = session().prepare(query);
        BoundStatement bs = ps.bind();
        bs.setString("c_text", null);
        bs.setInt("pk", 42);
        session().execute(bs);
        // then
        String line = normalAppender.waitAndGet(10000);
        assertThat(line)
                .contains("Query completed normally")
                .contains(ipOfNode(1))
                .contains(query)
                .contains("pk:42")
                .contains("c_text:NULL");
    }

    @Test(groups = "short")
    @CassandraVersion(major = 2.0)
    public void should_log_null_parameter_simple_statements() throws Exception {
        // given
        normal.setLevel(TRACE);
        queryLogger = QueryLogger.builder().build();
        cluster().register(queryLogger);
        // when
        String query = "UPDATE test SET c_text = ? WHERE pk = ?";
        SimpleStatement ss = new SimpleStatement(query, null, 42);
        session().execute(ss);
        // then
        String line = normalAppender.waitAndGet(10000);
        assertThat(line)
                .contains("Query completed normally")
                .contains(ipOfNode(1))
                .contains(query)
                .contains("42")
                .contains("NULL");
    }

    @Test(groups = "short")
    @CassandraVersion(major = 3.0)
    public void should_log_unset_parameter() throws Exception {
        // given
        normal.setLevel(TRACE);
        queryLogger = QueryLogger.builder().build();
        cluster().register(queryLogger);
        // when
        String query = "UPDATE test SET c_text = ? WHERE pk = ?";
        PreparedStatement ps = session().prepare(query);
        BoundStatement bs = ps.bind();
        bs.setInt("pk", 42);
        session().execute(bs);
        // then
        String line = normalAppender.waitAndGet(10000);
        assertThat(line)
                .contains("Query completed normally")
                .contains(ipOfNode(1))
                .contains(query)
                .contains("pk:42")
                .contains("c_text:<UNSET>");
    }

    @Test(groups = "short")
    @CassandraVersion(major = 2.0)
    public void should_log_bound_statement_parameters_inside_batch_statement() throws Exception {
        // given
        normal.setLevel(TRACE);
        queryLogger = QueryLogger.builder().build();
        cluster().register(queryLogger);
        // when
        String query1 = "UPDATE test SET c_text = ? WHERE pk = ?";
        String query2 = "UPDATE test SET c_int = ? WHERE pk = ?";
        BatchStatement batch = new BatchStatement();
        batch.add(session().prepare(query1).bind("foo", 42));
        batch.add(session().prepare(query2).bind(12345, 43));
        session().execute(batch);
        // then
        String line = normalAppender.waitAndGet(10000);
        assertThat(line)
                .contains("Query completed normally")
                .contains(ipOfNode(1))
                .contains(query1)
                .contains(query2)
                .contains("pk:42")
                .contains("pk:43")
                .contains("c_text:'foo'")
                .contains("c_int:12345");
    }

    @Test(groups = "short")
    @CassandraVersion(major = 2.0)
    public void should_log_simple_statement_parameters_inside_batch_statement() throws Exception {
        // given
        normal.setLevel(TRACE);
        queryLogger = QueryLogger.builder().build();
        cluster().register(queryLogger);
        // when
        String query1 = "UPDATE test SET c_text = ? WHERE pk = ?";
        String query2 = "UPDATE test SET c_int = ? WHERE pk = ?";
        BatchStatement batch = new BatchStatement();
        batch.add(new SimpleStatement(query1, "foo", 42));
        batch.add(new SimpleStatement(query2, 12345, 43));
        session().execute(batch);
        // then
        String line = normalAppender.waitAndGet(10000);
        assertThat(line)
                .contains("Query completed normally")
                .contains(ipOfNode(1))
                .contains(query1)
                .contains(query2)
                .contains("42")
                .contains("43")
                .contains("'foo'")
                .contains("12345");
    }

    // Test different CQL types

    @Test(groups = "short")
    public void should_log_all_parameter_types_bound_statements() throws Exception {
        // given
        normal.setLevel(TRACE);
        queryLogger = QueryLogger.builder()
                .withMaxParameterValueLength(Integer.MAX_VALUE)
                .build();
        cluster().register(queryLogger);
        // when
        String query = "UPDATE test SET " + assignments + " WHERE pk = 42";
        PreparedStatement ps = session().prepare(query);
        BoundStatement bs = ps.bind(values.toArray());
        session().execute(bs);
        // then
        String line = normalAppender.waitAndGet(10000);
        assertThat(line)
                .contains("Query completed normally")
                .contains(ipOfNode(1))
                .contains(query);
        CodecRegistry codecRegistry = cluster().getConfiguration().getCodecRegistry();
        for (DataType type : dataTypes) {
            TypeCodec<Object> codec = codecRegistry.codecFor(type);
            assertThat(line).contains(codec.format(getFixedValue(type)));
        }
    }

    @Test(groups = "short")
    @CassandraVersion(major = 2.0)
    public void should_log_all_parameter_types_simple_statements() throws Exception {
        // given
        normal.setLevel(TRACE);
        queryLogger = QueryLogger.builder()
                .withMaxParameterValueLength(Integer.MAX_VALUE)
                .build();
        cluster().register(queryLogger);
        // when
        String query = "UPDATE test SET " + assignments + " WHERE pk = 42";
        SimpleStatement ss = new SimpleStatement(query, values.toArray());
        session().execute(ss);
        // then
        String line = normalAppender.waitAndGet(10000);
        assertThat(line)
                .contains("Query completed normally")
                .contains(ipOfNode(1))
                .contains(query);
        CodecRegistry codecRegistry = cluster().getConfiguration().getCodecRegistry();
        for (DataType type : dataTypes) {
            TypeCodec<Object> codec;
            if (type.equals(DataType.time())) {
                codec = codecRegistry.codecFor(DataType.bigint());
            } else {
                codec = codecRegistry.codecFor(type);
            }
            assertThat(line).contains(codec.format(getFixedValue(type)));
        }
    }

    // Tests for truncation of query strings and parameter values

    @Test(groups = "short")
    public void should_truncate_query_when_max_length_exceeded() throws Exception {
        // given
        normal.setLevel(DEBUG);
        queryLogger = QueryLogger.builder()
                .withMaxQueryStringLength(5)
                .build();
        cluster().register(queryLogger);
        // when
        String query = "SELECT * FROM test WHERE pk = 42";
        session().execute(query);
        // then
        String line = normalAppender.waitAndGet(10000);
        assertThat(line)
                .contains("Query completed normally")
                .contains(ipOfNode(1))
                .contains("SELEC" + TRUNCATED_OUTPUT)
                .doesNotContain(query);
    }

    @CassandraVersion(major = 2.0)
    @Test(groups = "short")
    public void should_show_total_statements_for_batches_even_if_query_truncated() throws Exception {
        // given
        normal.setLevel(DEBUG);
        queryLogger = QueryLogger.builder()
                .withMaxQueryStringLength(5)
                .build();
        cluster().register(queryLogger);
        // when
        String query1 = "UPDATE test SET c_text = ? WHERE pk = ?";
        String query2 = "UPDATE test SET c_int = ? WHERE pk = ?";
        BatchStatement batch = new BatchStatement();
        batch.add(session().prepare(query1).bind("foo", 42));
        batch.add(session().prepare(query2).bind(12345, 43));
        session().execute(batch);
        // then
        String line = normalAppender.waitAndGet(10000);
        assertThat(line)
                .contains("Query completed normally")
                .contains(ipOfNode(1))
                .contains("BEGIN" + TRUNCATED_OUTPUT)
                .doesNotContain(query1)
                .doesNotContain(query2)
                .contains(" [2 statements");
    }

    @Test(groups = "short")
    public void should_not_truncate_query_when_max_length_unlimited() throws Exception {
        // given
        normal.setLevel(DEBUG);
        queryLogger = QueryLogger.builder()
                .withMaxQueryStringLength(-1)
                .build();
        cluster().register(queryLogger);
        // when
        String query = "SELECT * FROM test WHERE pk = 42";
        session().execute(query);
        // then
        String line = normalAppender.waitAndGet(10000);
        assertThat(line)
                .contains("Query completed normally")
                .contains(ipOfNode(1))
                .contains(query)
                .doesNotContain(TRUNCATED_OUTPUT);
    }

    @CassandraVersion(major = 2.0)
    @Test(groups = "short")
    public void should_truncate_parameter_when_max_length_exceeded_bound_statements() throws Exception {
        // given
        normal.setLevel(TRACE);
        queryLogger = QueryLogger.builder()
                .withMaxParameterValueLength(5)
                .build();
        cluster().register(queryLogger);
        // when
        String query = "UPDATE test SET c_int = ? WHERE pk = ?";
        PreparedStatement ps = session().prepare(query);
        BoundStatement bs = ps.bind();
        bs.setInt("c_int", 123456);
        bs.setInt("pk", 42);
        session().execute(bs);
        // then
        String line = normalAppender.waitAndGet(10000);
        assertThat(line)
                .contains("Query completed normally")
                .contains(ipOfNode(1))
                .contains("c_int:12345" + TRUNCATED_OUTPUT)
                .doesNotContain("123456");
    }

    @CassandraVersion(major = 2.0)
    @Test(groups = "short")
    public void should_truncate_parameter_when_max_length_exceeded_simple_statements() throws Exception {
        // given
        normal.setLevel(TRACE);
        queryLogger = QueryLogger.builder()
                .withMaxParameterValueLength(5)
                .build();
        cluster().register(queryLogger);
        // when
        String query = "UPDATE test SET c_int = ? WHERE pk = ?";
        SimpleStatement ss = new SimpleStatement(query, 123456, 42);
        session().execute(ss);
        // then
        String line = normalAppender.waitAndGet(10000);
        assertThat(line)
                .contains("Query completed normally")
                .contains(ipOfNode(1))
                .contains("12345" + TRUNCATED_OUTPUT)
                .doesNotContain("123456");
    }

    @Test(groups = "short")
    public void should_truncate_blob_parameter_when_max_length_exceeded_bound_statements() throws Exception {
        // given
        normal.setLevel(TRACE);
        queryLogger = QueryLogger.builder()
                .withMaxParameterValueLength(6)
                .build();
        cluster().register(queryLogger);
        // when
        String query = "UPDATE test SET c_blob = ? WHERE pk = ?";
        PreparedStatement ps = session().prepare(query);
        BoundStatement bs = ps.bind();
        bs.setBytes("c_blob", ByteBuffer.wrap(Bytes.toArray(Lists.newArrayList(1, 2, 3))));
        bs.setInt("pk", 42);
        session().execute(bs);
        // then
        String line = normalAppender.waitAndGet(10000);
        assertThat(line)
                .contains("Query completed normally")
                .contains(ipOfNode(1))
                .contains("c_blob:0x0102" + TRUNCATED_OUTPUT)
                .doesNotContain("0x010203");
    }

    @Test(groups = "short")
    @CassandraVersion(major = 2.0)
    public void should_truncate_blob_parameter_when_max_length_exceeded_simple_statements() throws Exception {
        // given
        normal.setLevel(TRACE);
        queryLogger = QueryLogger.builder()
                .withMaxParameterValueLength(6)
                .build();
        cluster().register(queryLogger);
        // when
        String query = "UPDATE test SET c_blob = ? WHERE pk = ?";
        SimpleStatement ss = new SimpleStatement(query, ByteBuffer.wrap(Bytes.toArray(Lists.newArrayList(1, 2, 3))), 42);
        session().execute(ss);
        // then
        String line = normalAppender.waitAndGet(10000);
        assertThat(line)
                .contains("Query completed normally")
                .contains(ipOfNode(1))
                .contains("0x0102" + TRUNCATED_OUTPUT)
                .doesNotContain("0x010203");
    }

    @Test(groups = "short")
    public void should_not_truncate_parameter_when_max_length_unlimited_bound_statements() throws Exception {
        // given
        normal.setLevel(TRACE);
        queryLogger = QueryLogger.builder()
                .withMaxParameterValueLength(-1)
                .build();
        cluster().register(queryLogger);
        // when
        String query = "UPDATE test SET c_int = ? WHERE pk = ?";
        PreparedStatement ps = session().prepare(query);
        BoundStatement bs = ps.bind();
        bs.setInt("c_int", 123456);
        bs.setInt("pk", 42);
        session().execute(bs);
        // then
        String line = normalAppender.waitAndGet(10000);
        assertThat(line)
                .contains("Query completed normally")
                .contains(ipOfNode(1))
                .contains("c_int:123456")
                .doesNotContain(TRUNCATED_OUTPUT);
    }

    @Test(groups = "short")
    @CassandraVersion(major = 2.0)
    public void should_not_truncate_parameter_when_max_length_unlimited_simple_statements() throws Exception {
        // given
        normal.setLevel(TRACE);
        queryLogger = QueryLogger.builder()
                .withMaxParameterValueLength(-1)
                .build();
        cluster().register(queryLogger);
        // when
        String query = "UPDATE test SET c_int = ? WHERE pk = ?";
        SimpleStatement ss = new SimpleStatement(query, 123456, 42);
        session().execute(ss);
        // then
        String line = normalAppender.waitAndGet(10000);
        assertThat(line)
                .contains("Query completed normally")
                .contains(ipOfNode(1))
                .contains("123456")
                .doesNotContain(TRUNCATED_OUTPUT);
    }

    @Test(groups = "short")
    public void should_not_log_exceeding_number_of_parameters_bound_statements() throws Exception {
        // given
        normal.setLevel(TRACE);
        queryLogger = QueryLogger.builder()
                .withMaxLoggedParameters(1)
                .build();
        cluster().register(queryLogger);
        // when
        String query = "UPDATE test SET c_int = ? WHERE pk = ?";
        PreparedStatement ps = session().prepare(query);
        BoundStatement bs = ps.bind();
        bs.setInt("c_int", 123456);
        bs.setInt("pk", 42);
        session().execute(bs);
        // then
        String line = normalAppender.waitAndGet(10000);
        assertThat(line)
                .contains("Query completed normally")
                .contains(ipOfNode(1))
                .contains("c_int:123456")
                .doesNotContain("pk:42")
                .contains(FURTHER_PARAMS_OMITTED);
    }

    @Test(groups = "short")
    @CassandraVersion(major = 2.0)
    public void should_not_log_exceeding_number_of_parameters_simple_statements() throws Exception {
        // given
        normal.setLevel(TRACE);
        queryLogger = QueryLogger.builder()
                .withMaxLoggedParameters(1)
                .build();
        cluster().register(queryLogger);
        // when
        String query = "UPDATE test SET c_int = ? WHERE pk = ?";
        SimpleStatement ss = new SimpleStatement(query, 123456, 42);
        session().execute(ss);
        // then
        String line = normalAppender.waitAndGet(10000);
        assertThat(line)
                .contains("Query completed normally")
                .contains(ipOfNode(1))
                .contains("123456")
                .doesNotContain("123456, 42")
                .contains(FURTHER_PARAMS_OMITTED);
    }

    @Test(groups = "short")
    @CassandraVersion(major = 2.1)
    public void should_not_log_exceeding_number_of_parameters_simple_statements_with_named_values() throws Exception {
        // given
        normal.setLevel(TRACE);
        queryLogger = QueryLogger.builder()
                .withMaxLoggedParameters(1)
                .build();
        cluster().register(queryLogger);
        // when
        String query = "UPDATE test SET c_int = :c_int WHERE pk = :pk";
        Map<String, Object> namedValues = new LinkedHashMap<String, Object>();
        namedValues.put("c_int", 123456);
        namedValues.put("pk", 42);
        SimpleStatement ss = new SimpleStatement(query, namedValues);
        session().execute(ss);
        // then
        String line = normalAppender.waitAndGet(10000);
        assertThat(line)
                .contains("Query completed normally")
                .contains(ipOfNode(1))
                .contains("c_int:123456")
                .doesNotContain("pk:42")
                .contains(FURTHER_PARAMS_OMITTED);
    }

    @Test(groups = "short")
    @CassandraVersion(major = 2.0)
    public void should_not_log_exceeding_number_of_parameters_in_batch_statement_bound_statements() throws Exception {
        // given
        normal.setLevel(TRACE);
        queryLogger = QueryLogger.builder()
                .withMaxLoggedParameters(1)
                .build();
        cluster().register(queryLogger);
        // when
        String query1 = "UPDATE test SET c_text = ? WHERE pk = ?";
        String query2 = "UPDATE test SET c_int = ? WHERE pk = ?";
        BatchStatement batch = new BatchStatement();
        batch.add(session().prepare(query1).bind("foo", 42));
        batch.add(session().prepare(query2).bind(12345, 43));
        session().execute(batch);
        // then
        String line = normalAppender.waitAndGet(10000);
        assertThat(line)
                .contains("Query completed normally")
                .contains(ipOfNode(1))
                .contains(query1)
                .contains(query2)
                .contains("c_text:'foo'")
                .doesNotContain("pk:42")
                .doesNotContain("c_int:12345")
                .doesNotContain("pk:43")
                .contains(FURTHER_PARAMS_OMITTED);
    }

    @Test(groups = "short")
    @CassandraVersion(major = 2.0)
    public void should_not_log_exceeding_number_of_parameters_in_batch_statement_simple_statements() throws Exception {
        // given
        normal.setLevel(TRACE);
        queryLogger = QueryLogger.builder()
                .withMaxLoggedParameters(1)
                .build();
        cluster().register(queryLogger);
        // when
        String query1 = "UPDATE test SET c_text = ? WHERE pk = ?";
        String query2 = "UPDATE test SET c_int = ? WHERE pk = ?";
        BatchStatement batch = new BatchStatement();
        batch.add(new SimpleStatement(query1, "foo", 42));
        batch.add(new SimpleStatement(query2, 12345, 43));
        session().execute(batch);
        // then
        String line = normalAppender.waitAndGet(10000);
        assertThat(line)
                .contains("Query completed normally")
                .contains(ipOfNode(1))
                .contains(query1)
                .contains(query2)
                .contains("'foo'")
                .doesNotContain("42, 12345, 43")
                .contains(FURTHER_PARAMS_OMITTED);
    }

    @Test(groups = "short")
    public void should_log_all_parameters_when_max_unlimited_bound_statements() throws Exception {
        // given
        normal.setLevel(TRACE);
        queryLogger = QueryLogger.builder()
                .withMaxLoggedParameters(-1)
                .build();
        cluster().register(queryLogger);
        // when
        String query = "UPDATE test SET c_int = ? WHERE pk = ?";
        PreparedStatement ps = session().prepare(query);
        BoundStatement bs = ps.bind();
        bs.setInt("c_int", 123456);
        bs.setInt("pk", 42);
        session().execute(bs);
        // then
        String line = normalAppender.waitAndGet(10000);
        assertThat(line)
                .contains("Query completed normally")
                .contains(ipOfNode(1))
                .contains("c_int:123456")
                .contains("pk:42");
    }

    @Test(groups = "short")
    @CassandraVersion(major = 2.0)
    public void should_log_all_parameters_when_max_unlimited_simple_statements() throws Exception {
        // given
        normal.setLevel(TRACE);
        queryLogger = QueryLogger.builder()
                .withMaxLoggedParameters(-1)
                .build();
        cluster().register(queryLogger);
        // when
        String query = "UPDATE test SET c_int = ? WHERE pk = ?";
        SimpleStatement ss = new SimpleStatement(query, 123456, 42);
        session().execute(ss);
        // then
        String line = normalAppender.waitAndGet(10000);
        assertThat(line)
                .contains("Query completed normally")
                .contains(ipOfNode(1))
                .contains("123456")
                .contains("42");
    }

<<<<<<< HEAD
    @Test(groups = "short")
    @CassandraVersion(major = 2.1)
    public void should_log_all_parameters_when_max_unlimited_simple_statements_with_named_values() throws Exception {
        // given
        normal.setLevel(TRACE);
        queryLogger = QueryLogger.builder()
                .withMaxLoggedParameters(-1)
                .build();
        cluster().register(queryLogger);
        // when
        String query = "UPDATE test SET c_int = :c_int WHERE pk = :pk";
        Map<String, Object> namedValues = new HashMap<String, Object>();
        namedValues.put("c_int", 123456);
        namedValues.put("pk", 42);
        SimpleStatement ss = new SimpleStatement(query, namedValues);
        session().execute(ss);
=======
    @CassandraVersion(major=2.0)
    @Test(groups = "short")
    public void should_log_wrapped_bound_statement() throws Exception {
        // given
        normal.setLevel(TRACE);
        queryLogger = QueryLogger.builder(cluster())
                .withConstantThreshold(Long.MAX_VALUE)
                .withMaxQueryStringLength(Integer.MAX_VALUE)
                .build();
        cluster().register(queryLogger);
        // when
        String query = "UPDATE test SET c_text = :param1 WHERE pk = :param2";
        PreparedStatement ps = session().prepare(query);
        BoundStatement bs = ps.bind();
        bs.setString("param1", "foo");
        bs.setInt("param2", 42);
        session().execute(new CustomStatement(bs));
>>>>>>> 01d40761
        // then
        String line = normalAppender.waitAndGet(10000);
        assertThat(line)
                .contains("Query completed normally")
                .contains(ipOfNode(1))
<<<<<<< HEAD
                .contains("123456")
                .contains("42");
=======
                .contains(query)
                .contains("param2:42")
                .contains("param1:'foo'");
>>>>>>> 01d40761
    }

    @Override
    public void onTestContextInitialized() {
        execute("CREATE TABLE test (pk int PRIMARY KEY, " + definitions + ")");
    }

}<|MERGE_RESOLUTION|>--- conflicted
+++ resolved
@@ -1012,7 +1012,6 @@
                 .contains("42");
     }
 
-<<<<<<< HEAD
     @Test(groups = "short")
     @CassandraVersion(major = 2.1)
     public void should_log_all_parameters_when_max_unlimited_simple_statements_with_named_values() throws Exception {
@@ -1029,7 +1028,15 @@
         namedValues.put("pk", 42);
         SimpleStatement ss = new SimpleStatement(query, namedValues);
         session().execute(ss);
-=======
+        // then
+        String line = normalAppender.waitAndGet(10000);
+        assertThat(line)
+                .contains("Query completed normally")
+                .contains(ipOfNode(1))
+                .contains("123456")
+                .contains("42");
+    }
+
     @CassandraVersion(major=2.0)
     @Test(groups = "short")
     public void should_log_wrapped_bound_statement() throws Exception {
@@ -1047,20 +1054,14 @@
         bs.setString("param1", "foo");
         bs.setInt("param2", 42);
         session().execute(new CustomStatement(bs));
->>>>>>> 01d40761
-        // then
-        String line = normalAppender.waitAndGet(10000);
-        assertThat(line)
-                .contains("Query completed normally")
-                .contains(ipOfNode(1))
-<<<<<<< HEAD
-                .contains("123456")
-                .contains("42");
-=======
+        // then
+        String line = normalAppender.waitAndGet(10000);
+        assertThat(line)
+                .contains("Query completed normally")
+                .contains(ipOfNode(1))
                 .contains(query)
                 .contains("param2:42")
                 .contains("param1:'foo'");
->>>>>>> 01d40761
     }
 
     @Override
