--- conflicted
+++ resolved
@@ -31,11 +31,6 @@
 
 @CCMConfig(clusterProvider = "createClusterBuilderNoDebouncing")
 public class TableMetadataTest extends CCMTestsSupport {
-    @Override
-<<<<<<< HEAD
-    protected Collection<String> getTableDefinitions() {
-        return Collections.emptyList();
-    }
 
     @Test(groups = "short")
     public void should_parse_table_without_clustering_columns() {
@@ -56,14 +51,6 @@
         assertThat(table.getColumns().get(1)).isNotNull().hasName("i").isRegularColumn().hasType(cint());
         assertThat(table.getColumns().get(2)).isNotNull().hasName("m").isRegularColumn().hasType(map(text(), timeuuid()));
         assertThat(table.getColumns().get(3)).isNotNull().hasName("v").isRegularColumn().hasType(cint());
-=======
-    public Collection<String> createTestFixtures() {
-        return Lists.newArrayList(
-                "CREATE TABLE single_quote (\n"
-                        + "    c1 int PRIMARY KEY\n"
-                        + ") WITH  comment = 'comment with single quote '' should work'"
-        );
->>>>>>> 9300eb71
     }
 
     @Test(groups = "short")
