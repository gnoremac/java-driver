--- conflicted
+++ resolved
@@ -29,7 +29,7 @@
 
     @Test(groups = "long")
     public void should_handle_race_between_response_and_cancellation() {
-        Scassandra scassandra = TestUtils.createScassandraServer();
+        final Scassandra scassandra = TestUtils.createScassandraServer();
         Cluster cluster = null;
 
         try {
@@ -44,15 +44,10 @@
             );
 
             cluster = Cluster.builder()
-<<<<<<< HEAD
-                    .addContactPoint("127.0.0.1")
-                    .withPort(scassandra.getBinaryPort())
-                            // Scassandra does not support V3 nor V4 yet, and V4 may cause the server to crash
-                    .withProtocolVersion(ProtocolVersion.V2)
-=======
                     .addContactPoint(TestUtils.ipOfNode(1))
                     .withPort(scassandra.getBinaryPort())
->>>>>>> 9300eb71
+                    // Scassandra does not support V3 nor V4 yet, and V4 may cause the server to crash
+                    .withProtocolVersion(ProtocolVersion.V2)
                     .withPoolingOptions(new PoolingOptions()
                             .setCoreConnectionsPerHost(HostDistance.LOCAL, 1)
                             .setMaxConnectionsPerHost(HostDistance.LOCAL, 1)
