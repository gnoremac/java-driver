/*
 *      Copyright (C) 2012-2015 DataStax Inc.
 *
 *   Licensed under the Apache License, Version 2.0 (the "License");
 *   you may not use this file except in compliance with the License.
 *   You may obtain a copy of the License at
 *
 *      http://www.apache.org/licenses/LICENSE-2.0
 *
 *   Unless required by applicable law or agreed to in writing, software
 *   distributed under the License is distributed on an "AS IS" BASIS,
 *   WITHOUT WARRANTIES OR CONDITIONS OF ANY KIND, either express or implied.
 *   See the License for the specific language governing permissions and
 *   limitations under the License.
 */
package com.datastax.driver.core.querybuilder;

import com.datastax.driver.core.*;
import org.testng.annotations.Test;

import java.nio.ByteBuffer;

import static com.datastax.driver.core.querybuilder.QueryBuilder.*;
import static org.testng.Assert.assertEquals;
import static org.testng.Assert.assertNotNull;

@CCMConfig(clusterProvider = "createClusterBuilderNoDebouncing")
public class QueryBuilderRoutingKeyTest extends CCMTestsSupport {

    private static final String TABLE_TEXT = "test_text";
    private static final String TABLE_INT = "test_int";

    @Override
    public void onTestContextInitialized() {
        execute(String.format("CREATE TABLE %s (k text PRIMARY KEY, a int, b int)", TABLE_TEXT),
                String.format("CREATE TABLE %s (k int PRIMARY KEY, a int, b int)", TABLE_INT));
    }

    @Test(groups = "short")
    public void textRoutingKeyTest() throws Exception {

<<<<<<< HEAD
        BuiltStatement query;
        TableMetadata table = cluster.getMetadata().getKeyspace(keyspace).getTable(TABLE_TEXT);
=======
        Statement query;
        TableMetadata table = cluster().getMetadata().getKeyspace(keyspace).getTable(TABLE_TEXT);
>>>>>>> 1d3aa2fb
        assertNotNull(table);
        ProtocolVersion protocolVersion = cluster.getConfiguration().getProtocolOptions().getProtocolVersion();
        CodecRegistry codecRegistry = CodecRegistry.DEFAULT_INSTANCE;

        String txt = "If she weighs the same as a duck... she's made of wood.";
        query = insertInto(table).values(new String[]{"k", "a", "b"}, new Object[]{txt, 1, 2});
<<<<<<< HEAD
        assertEquals(query.getRoutingKey(protocolVersion, codecRegistry), ByteBuffer.wrap(txt.getBytes()));
        session.execute(query);

        query = select().from(table).where(eq("k", txt));
        assertEquals(query.getRoutingKey(protocolVersion, codecRegistry), ByteBuffer.wrap(txt.getBytes()));
        Row row = session.execute(query).one();
=======
        assertEquals(query.getRoutingKey(), ByteBuffer.wrap(txt.getBytes()));
        session().execute(query);

        query = select().from(table).where(eq("k", txt));
        assertEquals(query.getRoutingKey(), ByteBuffer.wrap(txt.getBytes()));
        Row row = session().execute(query).one();
>>>>>>> 1d3aa2fb
        assertEquals(row.getString("k"), txt);
        assertEquals(row.getInt("a"), 1);
        assertEquals(row.getInt("b"), 2);
    }

    @Test(groups = "short")
    public void intRoutingKeyTest() throws Exception {

<<<<<<< HEAD
        BuiltStatement query;
        TableMetadata table = cluster.getMetadata().getKeyspace(keyspace).getTable(TABLE_INT);
=======
        Statement query;
        TableMetadata table = cluster().getMetadata().getKeyspace(keyspace).getTable(TABLE_INT);
>>>>>>> 1d3aa2fb
        assertNotNull(table);
        ProtocolVersion protocolVersion = cluster.getConfiguration().getProtocolOptions().getProtocolVersion();
        CodecRegistry codecRegistry = CodecRegistry.DEFAULT_INSTANCE;

        query = insertInto(table).values(new String[]{"k", "a", "b"}, new Object[]{42, 1, 2});
        ByteBuffer bb = ByteBuffer.allocate(4);
        bb.putInt(0, 42);
<<<<<<< HEAD
        assertEquals(query.getRoutingKey(protocolVersion, codecRegistry), bb);
        session.execute(query);

        query = select().from(table).where(eq("k", 42));
        assertEquals(query.getRoutingKey(protocolVersion, codecRegistry), bb);
        Row row = session.execute(query).one();
=======
        assertEquals(query.getRoutingKey(), bb);
        session().execute(query);

        query = select().from(table).where(eq("k", 42));
        assertEquals(query.getRoutingKey(), bb);
        Row row = session().execute(query).one();
>>>>>>> 1d3aa2fb
        assertEquals(row.getInt("k"), 42);
        assertEquals(row.getInt("a"), 1);
        assertEquals(row.getInt("b"), 2);
    }

    @Test(groups = "short")
    public void intRoutingBatchKeyTest() throws Exception {

<<<<<<< HEAD
        BuiltStatement query;
        TableMetadata table = cluster.getMetadata().getKeyspace(keyspace).getTable(TABLE_INT);
=======
        RegularStatement query;
        TableMetadata table = cluster().getMetadata().getKeyspace(keyspace).getTable(TABLE_INT);
>>>>>>> 1d3aa2fb
        assertNotNull(table);
        ProtocolVersion protocolVersion = cluster.getConfiguration().getProtocolOptions().getProtocolVersion();
        CodecRegistry codecRegistry = CodecRegistry.DEFAULT_INSTANCE;

        ByteBuffer bb = ByteBuffer.allocate(4);
        bb.putInt(0, 42);

        String batch_query;
        BuiltStatement batch;

        query = select().from(table).where(eq("k", 42));

        batch_query = "BEGIN BATCH ";
        batch_query += String.format("INSERT INTO %s.test_int (k,a) VALUES (42,1);", keyspace);
        batch_query += String.format("UPDATE %s.test_int USING TTL 400;", keyspace);
        batch_query += "APPLY BATCH;";
        batch = batch()
                .add(insertInto(table).values(new String[]{"k", "a"}, new Object[]{42, 1}))
                .add(update(table).using(ttl(400)));
        assertEquals(batch.getRoutingKey(protocolVersion, codecRegistry), bb);
        assertEquals(batch.toString(), batch_query);
        // TODO: rs = session().execute(batch); // Not guaranteed to be valid CQL

        batch_query = "BEGIN BATCH ";
        batch_query += String.format("SELECT * FROM %s.test_int WHERE k=42;", keyspace);
        batch_query += "APPLY BATCH;";
        batch = batch(query);
        assertEquals(batch.getRoutingKey(protocolVersion, codecRegistry), bb);
        assertEquals(batch.toString(), batch_query);
        // TODO: rs = session().execute(batch); // Not guaranteed to be valid CQL

        batch_query = "BEGIN BATCH ";
        batch_query += "SELECT * FROM foo WHERE k=42;";
        batch_query += "APPLY BATCH;";
        batch = batch().add(select().from("foo").where(eq("k", 42)));
        assertEquals(batch.getRoutingKey(protocolVersion, codecRegistry), null);
        assertEquals(batch.toString(), batch_query);
        // TODO: rs = session().execute(batch); // Not guaranteed to be valid CQL

        batch_query = "BEGIN BATCH USING TIMESTAMP 42 ";
        batch_query += "INSERT INTO foo.bar (a) VALUES (123);";
        batch_query += "APPLY BATCH;";
        batch = batch().using(timestamp(42)).add(insertInto("foo", "bar").value("a", 123));
        assertEquals(batch.getRoutingKey(protocolVersion, codecRegistry), null);
        assertEquals(batch.toString(), batch_query);
        // TODO: rs = session().execute(batch); // Not guaranteed to be valid CQL
    }
}<|MERGE_RESOLUTION|>--- conflicted
+++ resolved
@@ -39,34 +39,20 @@
     @Test(groups = "short")
     public void textRoutingKeyTest() throws Exception {
 
-<<<<<<< HEAD
         BuiltStatement query;
-        TableMetadata table = cluster.getMetadata().getKeyspace(keyspace).getTable(TABLE_TEXT);
-=======
-        Statement query;
         TableMetadata table = cluster().getMetadata().getKeyspace(keyspace).getTable(TABLE_TEXT);
->>>>>>> 1d3aa2fb
         assertNotNull(table);
-        ProtocolVersion protocolVersion = cluster.getConfiguration().getProtocolOptions().getProtocolVersion();
+        ProtocolVersion protocolVersion = cluster().getConfiguration().getProtocolOptions().getProtocolVersion();
         CodecRegistry codecRegistry = CodecRegistry.DEFAULT_INSTANCE;
 
         String txt = "If she weighs the same as a duck... she's made of wood.";
         query = insertInto(table).values(new String[]{"k", "a", "b"}, new Object[]{txt, 1, 2});
-<<<<<<< HEAD
         assertEquals(query.getRoutingKey(protocolVersion, codecRegistry), ByteBuffer.wrap(txt.getBytes()));
-        session.execute(query);
+        session().execute(query);
 
         query = select().from(table).where(eq("k", txt));
         assertEquals(query.getRoutingKey(protocolVersion, codecRegistry), ByteBuffer.wrap(txt.getBytes()));
-        Row row = session.execute(query).one();
-=======
-        assertEquals(query.getRoutingKey(), ByteBuffer.wrap(txt.getBytes()));
-        session().execute(query);
-
-        query = select().from(table).where(eq("k", txt));
-        assertEquals(query.getRoutingKey(), ByteBuffer.wrap(txt.getBytes()));
         Row row = session().execute(query).one();
->>>>>>> 1d3aa2fb
         assertEquals(row.getString("k"), txt);
         assertEquals(row.getInt("a"), 1);
         assertEquals(row.getInt("b"), 2);
@@ -75,35 +61,21 @@
     @Test(groups = "short")
     public void intRoutingKeyTest() throws Exception {
 
-<<<<<<< HEAD
         BuiltStatement query;
-        TableMetadata table = cluster.getMetadata().getKeyspace(keyspace).getTable(TABLE_INT);
-=======
-        Statement query;
         TableMetadata table = cluster().getMetadata().getKeyspace(keyspace).getTable(TABLE_INT);
->>>>>>> 1d3aa2fb
         assertNotNull(table);
-        ProtocolVersion protocolVersion = cluster.getConfiguration().getProtocolOptions().getProtocolVersion();
+        ProtocolVersion protocolVersion = cluster().getConfiguration().getProtocolOptions().getProtocolVersion();
         CodecRegistry codecRegistry = CodecRegistry.DEFAULT_INSTANCE;
 
         query = insertInto(table).values(new String[]{"k", "a", "b"}, new Object[]{42, 1, 2});
         ByteBuffer bb = ByteBuffer.allocate(4);
         bb.putInt(0, 42);
-<<<<<<< HEAD
         assertEquals(query.getRoutingKey(protocolVersion, codecRegistry), bb);
-        session.execute(query);
+        session().execute(query);
 
         query = select().from(table).where(eq("k", 42));
         assertEquals(query.getRoutingKey(protocolVersion, codecRegistry), bb);
-        Row row = session.execute(query).one();
-=======
-        assertEquals(query.getRoutingKey(), bb);
-        session().execute(query);
-
-        query = select().from(table).where(eq("k", 42));
-        assertEquals(query.getRoutingKey(), bb);
         Row row = session().execute(query).one();
->>>>>>> 1d3aa2fb
         assertEquals(row.getInt("k"), 42);
         assertEquals(row.getInt("a"), 1);
         assertEquals(row.getInt("b"), 2);
@@ -112,15 +84,10 @@
     @Test(groups = "short")
     public void intRoutingBatchKeyTest() throws Exception {
 
-<<<<<<< HEAD
         BuiltStatement query;
-        TableMetadata table = cluster.getMetadata().getKeyspace(keyspace).getTable(TABLE_INT);
-=======
-        RegularStatement query;
         TableMetadata table = cluster().getMetadata().getKeyspace(keyspace).getTable(TABLE_INT);
->>>>>>> 1d3aa2fb
         assertNotNull(table);
-        ProtocolVersion protocolVersion = cluster.getConfiguration().getProtocolOptions().getProtocolVersion();
+        ProtocolVersion protocolVersion = cluster().getConfiguration().getProtocolOptions().getProtocolVersion();
         CodecRegistry codecRegistry = CodecRegistry.DEFAULT_INSTANCE;
 
         ByteBuffer bb = ByteBuffer.allocate(4);
